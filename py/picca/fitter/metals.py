--- conflicted
+++ resolved
@@ -276,13 +276,8 @@
 
                     if recalc:
                         if self.verbose:
-<<<<<<< HEAD
-                            userprint("recalculating ",met1,met2)
-                        r = sp.sqrt(rt**2+rp**2)
-=======
                             print("recalculating ",met1,met2)
                         r = np.sqrt(rt**2+rp**2)
->>>>>>> 7ede7869
                         w=r==0
                         r[w]=1e-6
                         mur = rp/r
