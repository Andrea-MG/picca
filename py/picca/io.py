--- conflicted
+++ resolved
@@ -626,19 +626,14 @@
         plate_qsos = plate[(in_pixs==f)]
         mjd_qsos = mjd[(in_pixs==f)]
         fid_qsos = fid[(in_pixs==f)]
-<<<<<<< HEAD
-        try:
+        if 'TARGET_RA' in h["FIBERMAP"].read_header():
             ra = h["FIBERMAP"]["TARGET_RA"][:]*sp.pi/180.
             de = h["FIBERMAP"]["TARGET_DEC"][:]*sp.pi/180.
-        except ValueError:
+        elif 'RA_TARGET' in h["FIBERMAP"].read_header():
             ## TODO: These lines are for backward compatibility
             ## Should be removed at some point
             ra = h["FIBERMAP"]["RA_TARGET"][:]*sp.pi/180.
             de = h["FIBERMAP"]["DEC_TARGET"][:]*sp.pi/180.
-=======
-        ra = h["FIBERMAP"]["TARGET_RA"][:]*sp.pi/180.
-        de = h["FIBERMAP"]["TARGET_DEC"][:]*sp.pi/180.
->>>>>>> 57c129b0
         pixs = healpy.ang2pix(nside, sp.pi / 2 - de, ra)
         exp = h["FIBERMAP"]["EXPID"][:]
         night = h["FIBERMAP"]["NIGHT"][:]
