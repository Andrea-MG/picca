from __future__ import print_function
import numpy as np
import scipy as sp
import iminuit
from picca.data import forest,variance
from picca.utils import print

## mean continuum
def mc(data):
    if forest.linear_binning: #restframe wavelength differences are not the same anymore for all spectra in linear binning...
        nmc = int((10**forest.lmax_rest-10**forest.lmin_rest)/forest.mc_rebin_fac/(forest.dlambda/(1+2.1)))+1  
        # the redshift factor at the end converts pixel size from obs to rest, the rebinning allows for coarser bins which leads to less noisy continua
        # in the case of few spectra
        
        # the following line allows having everything in linearly spaced pixels even here, but is this a good idea? 
        # Maybe one should even just use the standard way of doing this fit (which should also work)
        # it's also buggy given that bins down there is defined differently... (the effect is not super large)
        #   ll = sp.log10(10**forest.lmin_rest + (sp.arange(nmc)+.5)*(10**forest.lmax_rest-10**forest.lmin_rest)/nmc)
        ll = forest.lmin_rest + (np.arange(nmc)+.5)*(forest.lmax_rest-forest.lmin_rest)/nmc
    else:
        nmc = int((forest.lmax_rest-forest.lmin_rest)/forest.dll)+1  
        ll = forest.lmin_rest + (np.arange(nmc)+.5)*(forest.lmax_rest-forest.lmin_rest)/nmc
    mcont = np.zeros(nmc)
    wcont = np.zeros(nmc)   
    for p in sorted(list(data.keys())):
        for d in data[p]:
            bins=((d.ll-forest.lmin_rest-np.log10(1+d.zqso))/(forest.lmax_rest-forest.lmin_rest)*nmc).astype(int)
            var_lss = forest.var_lss(d.ll)
            eta = forest.eta(d.ll)
            fudge = forest.fudge(d.ll)
            var = 1./d.iv/d.co**2
            we = 1/variance(var,eta,var_lss,fudge)
            c = np.bincount(bins,weights=d.fl/d.co*we)
            mcont[:len(c)]+=c
            c = np.bincount(bins,weights=we)
            wcont[:len(c)]+=c

    w=wcont>0
    mcont[w]/=wcont[w]
    mcont/=mcont.mean()
    return ll,mcont,wcont

def var_lss(data,eta_lim=(0.5,1.5),vlss_lim=(0.,0.3)):
    nlss = 20
    eta = np.zeros(nlss)
    vlss = np.zeros(nlss)
    fudge = np.zeros(nlss)
    err_eta = np.zeros(nlss)
    err_vlss = np.zeros(nlss)
    err_fudge = np.zeros(nlss)
    nb_pixels = np.zeros(nlss)
    ll = forest.lmin + (np.arange(nlss)+.5)*(forest.lmax-forest.lmin)/nlss

    nwe = 100
    vpmin = np.log10(1e-5)
    vpmax = np.log10(2.)
    var = 10**(vpmin + (np.arange(nwe)+.5)*(vpmax-vpmin)/nwe)

    var_del =np.zeros(nlss*nwe)
    mdel =np.zeros(nlss*nwe)
    var2_del =np.zeros(nlss*nwe)
    count =np.zeros(nlss*nwe)
    nqso = np.zeros(nlss*nwe)

    for p in sorted(list(data.keys())):
        for d in data[p]:

            var_pipe = 1/d.iv/d.co**2
            w = (np.log10(var_pipe) > vpmin) & (np.log10(var_pipe) < vpmax)

            bll = ((d.ll-forest.lmin)/(forest.lmax-forest.lmin)*nlss).astype(int)
            bwe = sp.floor((np.log10(var_pipe)-vpmin)/(vpmax-vpmin)*nwe).astype(int)

            bll = bll[w]
            bwe = bwe[w]

            de = (d.fl/d.co-1)
            de = de[w]

            bins = bwe + nwe*bll

            c = np.bincount(bins,weights=de)
            mdel[:len(c)] += c

            c = np.bincount(bins,weights=de**2)
            var_del[:len(c)] += c

            c = np.bincount(bins,weights=de**4)
            var2_del[:len(c)] += c

            c = np.bincount(bins)
            count[:len(c)] += c
            nqso[np.unique(bins)]+=1


    w = count>0
    var_del[w]/=count[w]
    mdel[w]/=count[w]
    var_del -= mdel**2
    var2_del[w]/=count[w]
    var2_del -= var_del**2
    var2_del[w]/=count[w]

    bin_chi2 = np.zeros(nlss)
    fudge_ref = 1e-7
    for i in range(nlss):
        def chi2(eta,vlss,fudge):
            v = var_del[i*nwe:(i+1)*nwe]-variance(var,eta,vlss,fudge*fudge_ref)
            dv2 = var2_del[i*nwe:(i+1)*nwe]
            w=nqso[i*nwe:(i+1)*nwe]>100
            return np.sum(v[w]**2/dv2[w])
        mig = iminuit.Minuit(chi2,forced_parameters=("eta","vlss","fudge"),eta=1.,vlss=0.1,fudge=1.,error_eta=0.05,error_vlss=0.05,error_fudge=0.05,errordef=1.,print_level=0,limit_eta=eta_lim,limit_vlss=vlss_lim, limit_fudge=(0,None))
        mig.migrad()

        if mig.migrad_ok():
            mig.hesse()
            eta[i] = mig.values["eta"]
            vlss[i] = mig.values["vlss"]
            fudge[i] = mig.values["fudge"]*fudge_ref
            err_eta[i] = mig.errors["eta"]
            err_vlss[i] = mig.errors["vlss"]
            err_fudge[i] = mig.errors["fudge"]*fudge_ref
        else:
            eta[i] = 1.
            vlss[i] = 0.1
            fudge[i] = 1.*fudge_ref
            err_eta[i] = 0.
            err_vlss[i] = 0.
            err_fudge[i] = 0.
        nb_pixels[i] = count[i*nwe:(i+1)*nwe].sum()
        bin_chi2[i] = mig.fval
        print(eta[i],vlss[i],fudge[i],mig.fval, nb_pixels[i],err_eta[i],err_vlss[i],err_fudge[i])


    return ll,eta,vlss,fudge,nb_pixels,var,var_del.reshape(nlss,-1),var2_del.reshape(nlss,-1),count.reshape(nlss,-1),nqso.reshape(nlss,-1),bin_chi2,err_eta,err_vlss,err_fudge


def stack(data, delta=False):
    if forest.linear_binning:
        nstack = int((10 ** forest.lmax - 10 ** forest.lmin) / forest.dlambda) + 1
        ll = sp.log10(10**forest.lmin + sp.arange(nstack)*forest.dlambda)
    else:
        nstack = int((forest.lmax-forest.lmin)/forest.dll)+1
        ll = forest.lmin + sp.arange(nstack)*forest.dll
    st = np.zeros(nstack)
    wst = np.zeros(nstack)
    for p in sorted(list(data.keys())):
        for d in data[p]:
            if delta:
                de = d.de
                we = d.we
            else:
                #todo: double check if those are ok
                de = d.fl/d.co
                var_lss = forest.var_lss(d.ll)
                eta = forest.eta(d.ll)
                fudge = forest.fudge(d.ll)
                var = 1./d.iv/d.co**2
                we = 1./variance(var,eta,var_lss,fudge)
<<<<<<< HEAD
            if forest.linear_binning:
                bins=((10**d.ll-10**forest.lmin)/forest.dlambda+0.5).astype(int)
            else:
                bins=((d.ll-forest.lmin)/forest.dll+0.5).astype(int)
            c = sp.bincount(bins,weights=de*we)
=======

            bins=((d.ll-forest.lmin)/forest.dll+0.5).astype(int)
            c = np.bincount(bins,weights=de*we)
>>>>>>> 39a370bb
            st[:len(c)]+=c
            c = np.bincount(bins,weights=we)
            wst[:len(c)]+=c

    w=wst>0
    st[w]/=wst[w]
    return ll,st, wst
<|MERGE_RESOLUTION|>--- conflicted
+++ resolved
@@ -157,17 +157,11 @@
                 fudge = forest.fudge(d.ll)
                 var = 1./d.iv/d.co**2
                 we = 1./variance(var,eta,var_lss,fudge)
-<<<<<<< HEAD
             if forest.linear_binning:
                 bins=((10**d.ll-10**forest.lmin)/forest.dlambda+0.5).astype(int)
             else:
                 bins=((d.ll-forest.lmin)/forest.dll+0.5).astype(int)
             c = sp.bincount(bins,weights=de*we)
-=======
-
-            bins=((d.ll-forest.lmin)/forest.dll+0.5).astype(int)
-            c = np.bincount(bins,weights=de*we)
->>>>>>> 39a370bb
             st[:len(c)]+=c
             c = np.bincount(bins,weights=we)
             wst[:len(c)]+=c
