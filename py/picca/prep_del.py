--- conflicted
+++ resolved
@@ -7,21 +7,14 @@
 
 ## mean continuum
 def mc(data):
-<<<<<<< HEAD
     if forest.linear_binning: #restframe wavelength differences are not the same anymore for all spectra in linear binning...
         nmc = int((10**forest.lmax_rest-10**forest.lmin_rest)/(forest.dlambda*(1+2.1)))+1   #just took the pixel size at z=2.1 here, this needs to be changed to something reasonable       
         ll = sp.log10(10**forest.lmin_rest + (sp.arange(nmc)+.5)*(10**forest.lmax_rest-10**forest.lmin_rest)/nmc)
     else:
         nmc = int((forest.lmax_rest-forest.lmin_rest)/forest.dll)+1  
-        ll = forest.lmin_rest + (sp.arange(nmc)+.5)*(forest.lmax_rest-forest.lmin_rest)/nmc
-    mcont = sp.zeros(nmc)
-    wcont = sp.zeros(nmc)   
-=======
-    nmc = int((forest.lmax_rest-forest.lmin_rest)/forest.dll)+1
+        ll = forest.lmin_rest + (np.arange(nmc)+.5)*(forest.lmax_rest-forest.lmin_rest)/nmc
     mcont = np.zeros(nmc)
-    wcont = np.zeros(nmc)
-    ll = forest.lmin_rest + (np.arange(nmc)+.5)*(forest.lmax_rest-forest.lmin_rest)/nmc
->>>>>>> ef757835
+    wcont = np.zeros(nmc)   
     for p in sorted(list(data.keys())):
         for d in data[p]:
             bins=((d.ll-forest.lmin_rest-sp.log10(1+d.zqso))/(forest.lmax_rest-forest.lmin_rest)*nmc).astype(int)
@@ -135,7 +128,6 @@
     return ll,eta,vlss,fudge,nb_pixels,var,var_del.reshape(nlss,-1),var2_del.reshape(nlss,-1),count.reshape(nlss,-1),nqso.reshape(nlss,-1),bin_chi2,err_eta,err_vlss,err_fudge
 
 
-<<<<<<< HEAD
 def stack(data, delta=False):
     if forest.linear_binning:
         nstack = int((10 ** forest.lmax - 10 ** forest.lmin) / forest.dlambda) + 1
@@ -143,15 +135,8 @@
     else:
         nstack = int((forest.lmax-forest.lmin)/forest.dll)+1
         ll = forest.lmin + sp.arange(nstack)*forest.dll
-    st = sp.zeros(nstack)
-    wst = sp.zeros(nstack)
-=======
-def stack(data,delta=False):
-    nstack = int((forest.lmax-forest.lmin)/forest.dll)+1
-    ll = forest.lmin + np.arange(nstack)*forest.dll
     st = np.zeros(nstack)
     wst = np.zeros(nstack)
->>>>>>> ef757835
     for p in sorted(list(data.keys())):
         for d in data[p]:
             if delta:
