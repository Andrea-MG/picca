from __future__ import print_function

import numpy as np
import scipy as sp
from picca import constants
from picca.utils import print, unred
import iminuit
from .dla import dla
import fitsio

def variance(var,eta,var_lss,fudge):
    return eta*var + var_lss + fudge/var


class qso:
    def __init__(self,thid,ra,dec,zqso,plate,mjd,fiberid):
        self.ra = ra
        self.dec = dec

        self.plate=plate
        self.mjd=mjd
        self.fid=fiberid

        ## cartesian coordinates
        self.xcart = sp.cos(ra)*sp.cos(dec)
        self.ycart = sp.sin(ra)*sp.cos(dec)
        self.zcart = sp.sin(dec)
        self.cosdec = sp.cos(dec)

        self.zqso = zqso
        self.thid = thid

    def __xor__(self,data):
        try:
            x = np.array([d.xcart for d in data])
            y = np.array([d.ycart for d in data])
            z = np.array([d.zcart for d in data])
            ra = np.array([d.ra for d in data])
            dec = np.array([d.dec for d in data])

            cos = x*self.xcart+y*self.ycart+z*self.zcart
            w = cos>=1.
            if w.sum()!=0:
                print('WARNING: {} pairs have cos>=1.'.format(w.sum()))
                cos[w] = 1.
            w = cos<=-1.
            if w.sum()!=0:
                print('WARNING: {} pairs have cos<=-1.'.format(w.sum()))
                cos[w] = -1.
            angl = sp.arccos(cos)

            w = (np.absolute(ra-self.ra)<constants.small_angle_cut_off) & (np.absolute(dec-self.dec)<constants.small_angle_cut_off)
            if w.sum()!=0:
                angl[w] = np.sqrt( (dec[w]-self.dec)**2 + (self.cosdec*(ra[w]-self.ra))**2 )
        except:
            x = data.xcart
            y = data.ycart
            z = data.zcart
            ra = data.ra
            dec = data.dec

            cos = x*self.xcart+y*self.ycart+z*self.zcart
            if cos>=1.:
                print('WARNING: 1 pair has cosinus>=1.')
                cos = 1.
            elif cos<=-1.:
                print('WARNING: 1 pair has cosinus<=-1.')
                cos = -1.
            angl = sp.arccos(cos)
            if (np.absolute(ra-self.ra)<constants.small_angle_cut_off) & (np.absolute(dec-self.dec)<constants.small_angle_cut_off):
                angl = np.sqrt( (dec-self.dec)**2 + (self.cosdec*(ra-self.ra))**2 )
        return angl

class forest(qso):

    lmin = None
    lmax = None
    lmin_rest = None
    lmax_rest = None
    rebin = None
    dll = None
    dlambda = None    #will take delta_lambda for linearly binned spectra, None for log-binned spectra, 

    ### Correction function for multiplicative errors in pipeline flux calibration
    correc_flux = None
    ### Correction function for multiplicative errors in inverse pipeline variance calibration
    correc_ivar = None

    ### map of g-band extinction to thids for dust correction
    ebv_map = None

    ## absorber pixel mask limit
    absorber_mask = None

    ## minumum dla transmission
    dla_mask = None

    var_lss = None
    eta = None
    mean_cont = None

    ## quality variables
    mean_SNR = None
    mean_reso = None
    mean_z = None
    
    ## resolution matrix for desi forests
    reso_matrix = None
    mean_reso_matrix = None
    linear_binning = None
    mc_rebin_fac = None


    def __init__(self, ll, fl, iv, thid, ra, dec, zqso, plate, mjd, fid, order, diff=None, reso=None, mmef = None, reso_matrix=None):
        qso.__init__(self,thid,ra,dec,zqso,plate,mjd,fid)

        if not self.ebv_map is None:
            corr = unred(10**ll,self.ebv_map[thid])
            fl /= corr
            iv *= corr**2
            if not diff is None:
                diff /= corr

        ## cut to specified range
        if forest.linear_binning:
            bins = sp.floor((10**ll-10**forest.lmin)/forest.dlambda+0.5).astype(int)
            ll = sp.log10(10**forest.lmin + bins*forest.dlambda)

        else:
            bins = sp.floor((ll-forest.lmin)/forest.dll+0.5).astype(int)
            ll = forest.lmin + bins*forest.dll

        w = (ll>=forest.lmin)
        w = w & (ll<forest.lmax)
        w = w & (ll-np.log10(1.+self.zqso)>forest.lmin_rest)
        w = w & (ll-np.log10(1.+self.zqso)<forest.lmax_rest)
        w = w & (iv>0.)
        if w.sum()==0:
            return
        bins = bins[w]
        ll = ll[w]
        fl = fl[w]
        iv = iv[w]
        ## mmef is the mean expected flux fraction using the mock continuum
        if mmef is not None:
            mmef = mmef[w]
        if diff is not None:
            diff=diff[w]
        if reso is not None:
            reso=reso[w]
        if reso_matrix is not None:
            reso_matrix = reso_matrix[:, w]

        ## rebin
        if forest.linear_binning:
            cll = sp.log10(10**forest.lmin + sp.arange(bins.max()+1)*forest.dlambda)
        else:
            cll = forest.lmin + np.arange(bins.max()+1)*forest.dll
        cfl = np.zeros(bins.max()+1)
        civ = np.zeros(bins.max()+1)
        if mmef is not None:
            cmmef = np.zeros(bins.max()+1)
        ccfl = np.bincount(bins,weights=iv*fl)
        cciv = np.bincount(bins,weights=iv)
        if mmef is not None:
            ccmmef = np.bincount(bins, weights=iv*mmef)
        if diff is not None:
            cdiff = np.bincount(bins,weights=iv*diff)
        if reso is not None:
<<<<<<< HEAD
            creso = sp.bincount(bins,weights=iv*reso)
        if reso_matrix is not None:
            creso_matrix = sp.zeros((reso_matrix.shape[0], bins.max() + 1))
            for i, r in enumerate(reso_matrix):
                # need to think about this, does rebinning even make sense for the resolution matrix, probably not, but to be able to get the following lines right this would be needed. And this is probably the best way if it is sensible at all, it might be necessary to compute everything in lambda instead of log(lambda) in the end
                creso_matrix[i, :] = sp.bincount(bins, weights=iv * r)
=======
            creso = np.bincount(bins,weights=iv*reso)
>>>>>>> 39a370bb

        cfl[:len(ccfl)] += ccfl
        civ[:len(cciv)] += cciv
        if mmef is not None:
            cmmef[:len(ccmmef)] += ccmmef
        w = (civ>0.)
        if w.sum()==0:
            return
        ll = cll[w]
        fl = cfl[w]/civ[w]
        iv = civ[w]
        if mmef is not None:
            mmef = cmmef[w]/civ[w]
        if diff is not None:
            diff = cdiff[w]/civ[w]
        if reso is not None:
            reso = creso[w]/civ[w]
        if reso_matrix is not None:
            reso_matrix = creso_matrix[:, w] / civ[sp.newaxis, w]        
        ## Flux calibration correction
        if not self.correc_flux is None:
            correction = self.correc_flux(ll)
            fl /= correction
            iv *= correction**2
        if not self.correc_ivar is None:
            correction = self.correc_ivar(ll)
            iv /= correction

        self.Fbar = None
        self.T_dla = None
        self.ll = ll
        self.fl = fl
        self.iv = iv
        self.mmef = mmef
        self.order = order
        self.diff = diff
        self.reso = reso
<<<<<<< HEAD
        self.reso_matrix = reso_matrix
=======
        #else :
        #   self.diff = np.zeros(len(ll))
        #   self.reso = np.ones(len(ll))
>>>>>>> 39a370bb


<<<<<<< HEAD
        # compute means
        if reso is not None : 
            self.mean_reso = sum(reso)/float(len(reso))
        if reso_matrix is not None:
            self.mean_reso_matrix = sp.mean(reso_matrix,axis=1)
        err = 1.0/sp.sqrt(iv)
=======
        err = 1.0/np.sqrt(iv)
>>>>>>> 39a370bb
        SNR = fl/err
        self.mean_SNR = sp.mean(SNR)
        lam_lya = constants.absorber_IGM["LYA"]
<<<<<<< HEAD
        self.mean_z = sp.mean(10.**ll)/lam_lya -1.0  #this works for both binnings while assuming the linear relation from before is different for both, but faster (don't think this would be a bottleneck)
=======
        self.mean_z = (np.power(10.,ll[len(ll)-1])+np.power(10.,ll[0]))/2./lam_lya -1.0
>>>>>>> 39a370bb


    def __add__(self,d):

        if not hasattr(self,'ll') or not hasattr(d,'ll'):
            return self

        dic = {}  # this should contain all quantities that are to be coadded with ivar weighting

        ll = np.append(self.ll,d.ll)
        dic['fl'] = np.append(self.fl, d.fl)
        iv = np.append(self.iv,d.iv)

        if self.mmef is not None:
            dic['mmef'] = np.append(self.mmef, d.mmef)
        if self.diff is not None:
            dic['diff'] = np.append(self.diff, d.diff)
        if self.reso is not None:
<<<<<<< HEAD
            dic['reso'] = sp.append(self.reso, d.reso)
        if self.reso_matrix is not None:
            dic['reso_matrix'] = sp.append(self.reso_matrix, d.reso_matrix,axis=1)
        if forest.linear_binning:
            bins = sp.floor((10**ll-10**forest.lmin)/forest.dlambda+0.5).astype(int)
            cll = sp.log10(10**forest.lmin + np.arange(bins.max()+1)*forest.dlambda)
        else:
            bins = sp.floor((ll-forest.lmin)/forest.dll+0.5).astype(int)
            cll = forest.lmin + np.arange(bins.max()+1)*forest.dll
=======
            dic['reso'] = np.append(self.reso, d.reso)

        bins = sp.floor((ll-forest.lmin)/forest.dll+0.5).astype(int)
        cll = forest.lmin + np.arange(bins.max()+1)*forest.dll
>>>>>>> 39a370bb
        civ = np.zeros(bins.max()+1)
        cciv = np.bincount(bins,weights=iv)
        civ[:len(cciv)] += cciv
        w = (civ>0.)
        self.ll = cll[w]
        self.iv = civ[w]

        for k, v in dic.items():
<<<<<<< HEAD
            if len(v.shape)==1: #for 1d-arrays
                cnew = np.zeros(bins.max() + 1)
                ccnew = sp.bincount(bins, weights=iv * v)
                cnew[:len(ccnew)] += ccnew
                setattr(self, k, cnew[w] / civ[w])
            else: #for e.g. the reso matrix
                cnew = np.zeros([v.shape[0],bins.max() + 1])
                for ivsub,vsub in enumerate(v):
                    ccsubnew = sp.bincount(bins, weights=iv * vsub)    #this doesn't coadd the reso matrix correctly
                    cnew[ivsub,:len(ccnew)] += ccsubnew
                setattr(self, k, cnew[:,w] / civ[w])
=======
            cnew = np.zeros(bins.max() + 1)
            ccnew = np.bincount(bins, weights=iv * v)
            cnew[:len(ccnew)] += ccnew
            setattr(self, k, cnew[w] / civ[w])
>>>>>>> 39a370bb

        # recompute means of quality variables
        if self.reso is not None:
            self.mean_reso = self.reso.mean()
<<<<<<< HEAD
        if self.reso_matrix is not None:
            self.mean_reso_matrix = self.reso_matrix.mean(axis=1)
        err = 1./sp.sqrt(self.iv)
        SNR = self.fl/err
        self.mean_SNR = SNR.mean()
        lam_lya = constants.absorber_IGM["LYA"]
        self.mean_z = sp.mean(10.**ll)/lam_lya -1.0  #this works for both binnings while assuming the linear relation from before is different for both, but faster (don't think this would be a bottleneck)
=======
        err = 1./np.sqrt(self.iv)
        SNR = self.fl/err
        self.mean_SNR = SNR.mean()
        lam_lya = constants.absorber_IGM["LYA"]
        self.mean_z = (np.power(10.,ll[len(ll)-1])+np.power(10.,ll[0]))/2./lam_lya -1.0
>>>>>>> 39a370bb

        return self

    def mask(self,mask_obs,mask_RF):
        if not hasattr(self,'ll'):
            return

        w = np.ones(self.ll.size,dtype=bool)
        for l in mask_obs:
            w &= (self.ll<l[0]) | (self.ll>l[1])
        for l in mask_RF:
            w &= (self.ll-np.log10(1.+self.zqso)<l[0]) | (self.ll-np.log10(1.+self.zqso)>l[1])

        ps = ['iv','ll','fl','T_dla','Fbar','mmef','diff','reso','reso_matrix']
        for p in ps:
            if hasattr(self,p) and (getattr(self,p) is not None):
                if 'matrix' not in p:
                    setattr(self, p, getattr(self, p)[w])
                else:
                    setattr(self, p, getattr(self, p)[:, w])
                if 'reso' in p:
                    if 'matrix' not in p:
                        setattr(self, 'mean_'+p, sp.mean(getattr(self, p)))
                    else:
                        setattr(self, 'mean_'+p, sp.mean(getattr(self, p),axis=1))

        return

    def add_optical_depth(self,tau,gamma,waveRF):
        """Add mean optical depth
        """
        if not hasattr(self,'ll'):
            return

        if self.Fbar is None:
            self.Fbar = np.ones(self.ll.size)

        w = 10.**self.ll/(1.+self.zqso)<=waveRF
        z = 10.**self.ll/waveRF-1.
        self.Fbar[w] *= sp.exp(-tau*(1.+z[w])**gamma)

        return

    def add_dla(self,zabs,nhi,mask=None):
        if not hasattr(self,'ll'):
            return
        if self.T_dla is None:
            self.T_dla = np.ones(len(self.ll))

        self.T_dla *= dla(self,zabs,nhi).t

        w = self.T_dla>forest.dla_mask
        if not mask is None:
            for l in mask:
                w &= (self.ll-np.log10(1.+zabs)<l[0]) | (self.ll-np.log10(1.+zabs)>l[1])

        ps = ['iv','ll','fl','T_dla','Fbar','mmef','diff','reso','reso_matrix']
        for p in ps:
            if hasattr(self,p) and (getattr(self,p) is not None):
                if 'matrix' not in p:
                    setattr(self, p, getattr(self, p)[w])
                else:
                    setattr(self, p, getattr(self, p)[:, w])
                if 'reso' in p:         #this part readjusts the mean resolution to be the mean over non-masked pixels
                    if 'matrix' not in p:
                        setattr(self, 'mean_'+p, sp.mean(getattr(self, p)))
                    else:
                        setattr(self, 'mean_'+p, sp.mean(getattr(self, p),axis=1))

        return

    def add_absorber(self,lambda_absorber):
        if not hasattr(self,'ll'):
            return

<<<<<<< HEAD
        w = sp.ones(self.ll.size, dtype=bool)
        w &= sp.fabs(1.e4*(self.ll-sp.log10(lambda_absorber)))>forest.absorber_mask
        
        ps = ['iv','ll','fl','T_dla','Fbar','mmef','diff','reso','reso_matrix']
=======
        w = np.ones(self.ll.size, dtype=bool)
        w &= sp.fabs(1.e4*(self.ll-np.log10(lambda_absorber)))>forest.absorber_mask

        ps = ['iv','ll','fl','T_dla','Fbar','mmef','diff','reso']
>>>>>>> 39a370bb
        for p in ps:
            if hasattr(self,p) and (getattr(self,p) is not None):
                if 'matrix' not in p:
                    setattr(self, p, getattr(self, p)[w])
                else:
                    setattr(self, p, getattr(self, p)[:, w])
                if 'reso' in p:
                    if 'matrix' not in p:
                        setattr(self, 'mean_' + p, sp.mean(getattr(self, p)))
                    else:
                        setattr(self, 'mean_' + p, sp.mean(getattr(self, p),axis=1))

        return

    def cont_fit(self):
        lmax = forest.lmax_rest+np.log10(1+self.zqso)
        lmin = forest.lmin_rest+np.log10(1+self.zqso)
        try:
<<<<<<< HEAD
            mc = forest.mean_cont(self.ll-sp.log10(1+self.zqso))          #this is the mean cont for log lambda_RF
=======
            mc = forest.mean_cont(self.ll-np.log10(1+self.zqso))
>>>>>>> 39a370bb
        except ValueError:
            raise Exception

        if not self.Fbar is None:
            mc *= self.Fbar
        if not self.T_dla is None:
            mc*=self.T_dla

        var_lss = forest.var_lss(self.ll)
        eta = forest.eta(self.ll)
        fudge = forest.fudge(self.ll)

        def model(p0,p1):
            line = p1*(self.ll-lmin)/(lmax-lmin)+p0
            return line*mc

        def chi2(p0,p1):
            m = model(p0,p1)
            var_pipe = 1./self.iv/m**2
            ## prep_del.variance is the variance of delta
            ## we want here the we = ivar(flux)

            var_tot = variance(var_pipe,eta,var_lss,fudge)
            we = 1/m**2/var_tot

            # force we=1 when use-constant-weight
            # TODO: make this condition clearer, maybe pass an option
            # use_constant_weights?
            if (eta==0).all() :
                we=np.ones(len(we))
            v = (self.fl-m)**2*we
            return v.sum()-np.log(we).sum()

        p0 = (self.fl*self.iv).sum()/self.iv.sum()
        p1 = 0

        mig = iminuit.Minuit(chi2,p0=p0,p1=p1,error_p0=p0/2.,error_p1=p0/2.,errordef=1.,print_level=0,fix_p1=(self.order==0))
        fmin,_ = mig.migrad()

        self.co=model(mig.values["p0"],mig.values["p1"])
        self.p0 = mig.values["p0"]
        self.p1 = mig.values["p1"]

        self.bad_cont = None
        if not fmin.is_valid:
            self.bad_cont = "minuit didn't converge"
        if sp.any(self.co <= 0):
            self.bad_cont = "negative continuum"


        ## if the continuum is negative, then set it to a very small number
        ## so that this forest is ignored
        if self.bad_cont is not None:
            self.co = self.co*0+1e-10
            self.p0 = 0.
            self.p1 = 0.


class delta(qso):

    def __init__(self,thid,ra,dec,zqso,plate,mjd,fid,ll,we,co,de,
                 order,iv,diff,m_SNR,m_reso,m_z,dll,m_reso_matrix=None,
                 reso_matrix=None,dll_resmat=None,linear_binning=False, dlambda=None):

        qso.__init__(self,thid,ra,dec,zqso,plate,mjd,fid)
        self.ll = ll
        self.we = we
        self.co = co
        self.de = de
        self.order = order
        self.iv = iv
        self.diff = diff
        self.mean_SNR = m_SNR
        self.mean_reso = m_reso
        self.mean_z = m_z
        self.dll = dll
        self.mean_reso_matrix = m_reso_matrix
        self.reso_matrix = reso_matrix
        self.dll_resmat = dll_resmat
        self.linear_binning = linear_binning  #not really needed, but might as well put it here to prevent accidentally using the wrong kind of binning
        self.dlambda = dlambda



    @classmethod
    def from_forest(cls,f,st,var_lss,eta,fudge,mc=False):

        ll = f.ll
        mst = st(ll)
        var_lss = var_lss(ll)
        eta = eta(ll)
        fudge = fudge(ll)

        #if mc is True use the mock continuum to compute the mean expected flux fraction
        if mc : mef = f.mmef
        else : mef = f.co * mst
        de = f.fl/ mef -1.
        var = 1./f.iv/mef**2
        we = 1./variance(var,eta,var_lss,fudge)
        diff = f.diff
        if f.diff is not None:
            diff /= mef
        iv = f.iv/(eta+(eta==0))*(mef**2)

        return cls(f.thid,f.ra,f.dec,f.zqso,f.plate,f.mjd,f.fid,ll,we,f.co,de,f.order,
                   iv,diff,f.mean_SNR,f.mean_reso,f.mean_z,f.dll,m_reso_matrix=f.mean_reso_matrix,
                   reso_matrix=f.reso_matrix,linear_binning=f.linear_binning,dlambda=f.dlambda)


    @classmethod
    def from_fitsio(cls,h,Pk1D_type=False):


        head = h.read_header()

        de = h['DELTA'][:]
        ll = h['LOGLAM'][:]

        de=de.astype(float)   #to ensure the endianess is right for the fft
        ll=ll.astype(float)
        try:
            linear_binning = head['LIN_BIN']
        except (KeyError, ValueError):
            linear_binning = None
        try:
            dlambda = head['DLAMBDA']
        except (KeyError, ValueError):
            dlambda = None
        if  Pk1D_type :
            iv = h['IVAR'][:]
            diff = h['DIFF'][:]
            m_SNR = head['MEANSNR']
            m_reso = head['MEANRESO']
            m_z = head['MEANZ']
            dll = head['DLL']
            try:
                resomat=h['RESOMAT'][:].T
                mean_resomat = sp.mean(resomat,axis=1)
                #mean_resomat=head['MEANRESO_MATRIX'] #in principle one could output this to file, not implemented currently
            except (KeyError, ValueError):
                resomat = None
                mean_resomat = None
            try:
                dll_resmat = head['DLL_RES']
            except (KeyError, ValueError):
                dll_resmat = None
            
            we = None
            co = None
            iv=iv.astype(float)   #to ensure the endianess is right for the fft
            diff=diff.astype(float)
            if resomat is not None:
                resomat=resomat.astype(float)
        else :
            iv = None
            diff = None
            m_SNR = None
            m_reso = None
            dll = None
            m_z = None
            resomat = None
            mean_resomat = None
            dll_resmat = None
            we = h['WEIGHT'][:]
            co = h['CONT'][:]


        thid = head['THING_ID']
        ra = head['RA']
        dec = head['DEC']
        zqso = head['Z']
        plate = head['PLATE']
        mjd = head['MJD']
        fid = head['FIBERID']

        try:
            order = head['ORDER']
        except KeyError:
            order = 1
        return cls(thid,ra,dec,zqso,plate,mjd,fid,ll,we,co,de,order,
                   iv,diff,m_SNR,m_reso,m_z,dll,m_reso_matrix=mean_resomat,
                   reso_matrix=resomat,dll_resmat=dll_resmat,
                   linear_binning=linear_binning,dlambda=dlambda)


    @classmethod
    def from_ascii(cls,line):

        a = line.split()
        plate = int(a[0])
        mjd = int(a[1])
        fid = int(a[2])
        ra = float(a[3])
        dec = float(a[4])
        zqso = float(a[5])
        m_z = float(a[6])
        m_SNR = float(a[7])
        m_reso = float(a[8])
        dll = float(a[9])

        nbpixel = int(a[10])
        de = np.array(a[11:11+nbpixel]).astype(float)
        ll = np.array(a[11+nbpixel:11+2*nbpixel]).astype(float)
        iv = np.array(a[11+2*nbpixel:11+3*nbpixel]).astype(float)
        diff = np.array(a[11+3*nbpixel:11+4*nbpixel]).astype(float)


        thid = 0
        order = 0
        we = None
        co = None

        return cls(thid,ra,dec,zqso,plate,mjd,fid,ll,we,co,de,order,
                   iv,diff,m_SNR,m_reso,m_z,dll)

    @staticmethod
    def from_image(f):
        h=fitsio.FITS(f)
        de = h[0].read()
        iv = h[1].read()
        ll = h[2].read()
        ra = h[3]["RA"][:].astype(sp.float64)*sp.pi/180.
        dec = h[3]["DEC"][:].astype(sp.float64)*sp.pi/180.
        z = h[3]["Z"][:].astype(sp.float64)
        plate = h[3]["PLATE"][:]
        mjd = h[3]["MJD"][:]
        fid = h[3]["FIBER"]
        thid = h[3]["THING_ID"][:]

        nspec = h[0].read().shape[1]
        deltas=[]
        for i in range(nspec):
            if i%100==0:
                print("\rreading deltas {} of {}".format(i,nspec),end="")

            delt = de[:,i]
            ivar = iv[:,i]
            w = ivar>0
            delt = delt[w]
            ivar = ivar[w]
            lam = ll[w]

            order = 1
            diff = None
            m_SNR = None
            m_reso = None
            dll = None
            m_z = None

            deltas.append(delta(thid[i],ra[i],dec[i],z[i],plate[i],mjd[i],fid[i],lam,ivar,None,delt,order,iv,diff,m_SNR,m_reso,m_z,dll))

        h.close()
        return deltas


    def project(self):
        mde = sp.average(self.de,weights=self.we)
        res=0
        if (self.order==1) and self.de.shape[0] > 1:
            mll = sp.average(self.ll,weights=self.we)
            mld = np.sum(self.we*self.de*(self.ll-mll))/np.sum(self.we*(self.ll-mll)**2)
            res = mld * (self.ll-mll)
        elif self.order==1:
            res = self.de

        self.de -= mde + res<|MERGE_RESOLUTION|>--- conflicted
+++ resolved
@@ -167,16 +167,12 @@
         if diff is not None:
             cdiff = np.bincount(bins,weights=iv*diff)
         if reso is not None:
-<<<<<<< HEAD
             creso = sp.bincount(bins,weights=iv*reso)
         if reso_matrix is not None:
             creso_matrix = sp.zeros((reso_matrix.shape[0], bins.max() + 1))
             for i, r in enumerate(reso_matrix):
                 # need to think about this, does rebinning even make sense for the resolution matrix, probably not, but to be able to get the following lines right this would be needed. And this is probably the best way if it is sensible at all, it might be necessary to compute everything in lambda instead of log(lambda) in the end
                 creso_matrix[i, :] = sp.bincount(bins, weights=iv * r)
-=======
-            creso = np.bincount(bins,weights=iv*reso)
->>>>>>> 39a370bb
 
         cfl[:len(ccfl)] += ccfl
         civ[:len(cciv)] += cciv
@@ -214,33 +210,19 @@
         self.order = order
         self.diff = diff
         self.reso = reso
-<<<<<<< HEAD
         self.reso_matrix = reso_matrix
-=======
-        #else :
-        #   self.diff = np.zeros(len(ll))
-        #   self.reso = np.ones(len(ll))
->>>>>>> 39a370bb
-
-
-<<<<<<< HEAD
+
+
         # compute means
         if reso is not None : 
             self.mean_reso = sum(reso)/float(len(reso))
         if reso_matrix is not None:
             self.mean_reso_matrix = sp.mean(reso_matrix,axis=1)
         err = 1.0/sp.sqrt(iv)
-=======
-        err = 1.0/np.sqrt(iv)
->>>>>>> 39a370bb
         SNR = fl/err
         self.mean_SNR = sp.mean(SNR)
         lam_lya = constants.absorber_IGM["LYA"]
-<<<<<<< HEAD
         self.mean_z = sp.mean(10.**ll)/lam_lya -1.0  #this works for both binnings while assuming the linear relation from before is different for both, but faster (don't think this would be a bottleneck)
-=======
-        self.mean_z = (np.power(10.,ll[len(ll)-1])+np.power(10.,ll[0]))/2./lam_lya -1.0
->>>>>>> 39a370bb
 
 
     def __add__(self,d):
@@ -259,7 +241,6 @@
         if self.diff is not None:
             dic['diff'] = np.append(self.diff, d.diff)
         if self.reso is not None:
-<<<<<<< HEAD
             dic['reso'] = sp.append(self.reso, d.reso)
         if self.reso_matrix is not None:
             dic['reso_matrix'] = sp.append(self.reso_matrix, d.reso_matrix,axis=1)
@@ -269,12 +250,6 @@
         else:
             bins = sp.floor((ll-forest.lmin)/forest.dll+0.5).astype(int)
             cll = forest.lmin + np.arange(bins.max()+1)*forest.dll
-=======
-            dic['reso'] = np.append(self.reso, d.reso)
-
-        bins = sp.floor((ll-forest.lmin)/forest.dll+0.5).astype(int)
-        cll = forest.lmin + np.arange(bins.max()+1)*forest.dll
->>>>>>> 39a370bb
         civ = np.zeros(bins.max()+1)
         cciv = np.bincount(bins,weights=iv)
         civ[:len(cciv)] += cciv
@@ -283,7 +258,6 @@
         self.iv = civ[w]
 
         for k, v in dic.items():
-<<<<<<< HEAD
             if len(v.shape)==1: #for 1d-arrays
                 cnew = np.zeros(bins.max() + 1)
                 ccnew = sp.bincount(bins, weights=iv * v)
@@ -295,17 +269,10 @@
                     ccsubnew = sp.bincount(bins, weights=iv * vsub)    #this doesn't coadd the reso matrix correctly
                     cnew[ivsub,:len(ccnew)] += ccsubnew
                 setattr(self, k, cnew[:,w] / civ[w])
-=======
-            cnew = np.zeros(bins.max() + 1)
-            ccnew = np.bincount(bins, weights=iv * v)
-            cnew[:len(ccnew)] += ccnew
-            setattr(self, k, cnew[w] / civ[w])
->>>>>>> 39a370bb
 
         # recompute means of quality variables
         if self.reso is not None:
             self.mean_reso = self.reso.mean()
-<<<<<<< HEAD
         if self.reso_matrix is not None:
             self.mean_reso_matrix = self.reso_matrix.mean(axis=1)
         err = 1./sp.sqrt(self.iv)
@@ -313,13 +280,6 @@
         self.mean_SNR = SNR.mean()
         lam_lya = constants.absorber_IGM["LYA"]
         self.mean_z = sp.mean(10.**ll)/lam_lya -1.0  #this works for both binnings while assuming the linear relation from before is different for both, but faster (don't think this would be a bottleneck)
-=======
-        err = 1./np.sqrt(self.iv)
-        SNR = self.fl/err
-        self.mean_SNR = SNR.mean()
-        lam_lya = constants.absorber_IGM["LYA"]
-        self.mean_z = (np.power(10.,ll[len(ll)-1])+np.power(10.,ll[0]))/2./lam_lya -1.0
->>>>>>> 39a370bb
 
         return self
 
@@ -395,17 +355,10 @@
         if not hasattr(self,'ll'):
             return
 
-<<<<<<< HEAD
         w = sp.ones(self.ll.size, dtype=bool)
         w &= sp.fabs(1.e4*(self.ll-sp.log10(lambda_absorber)))>forest.absorber_mask
         
         ps = ['iv','ll','fl','T_dla','Fbar','mmef','diff','reso','reso_matrix']
-=======
-        w = np.ones(self.ll.size, dtype=bool)
-        w &= sp.fabs(1.e4*(self.ll-np.log10(lambda_absorber)))>forest.absorber_mask
-
-        ps = ['iv','ll','fl','T_dla','Fbar','mmef','diff','reso']
->>>>>>> 39a370bb
         for p in ps:
             if hasattr(self,p) and (getattr(self,p) is not None):
                 if 'matrix' not in p:
@@ -424,11 +377,7 @@
         lmax = forest.lmax_rest+np.log10(1+self.zqso)
         lmin = forest.lmin_rest+np.log10(1+self.zqso)
         try:
-<<<<<<< HEAD
             mc = forest.mean_cont(self.ll-sp.log10(1+self.zqso))          #this is the mean cont for log lambda_RF
-=======
-            mc = forest.mean_cont(self.ll-np.log10(1+self.zqso))
->>>>>>> 39a370bb
         except ValueError:
             raise Exception
 
