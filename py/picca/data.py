--- conflicted
+++ resolved
@@ -75,50 +75,6 @@
 
     def __init__(self,ll,fl,iv,thid,ra,dec,zqso,plate,mjd,fid,order,diff,reso):
         qso.__init__(self,thid,ra,dec,zqso,plate,mjd,fid)
-<<<<<<< HEAD
-        ## rebin
-
-        bins = ((ll-forest.lmin)/forest.dll+0.5).astype(int)
-        w = bins>=0
-        fl=fl[w]
-        iv =iv[w]
-        bins=bins[w]
-        diff=diff[w]
-        reso=reso[w]
-        
-        ll = forest.lmin + sp.unique(bins)*forest.dll
-        civ = sp.bincount(bins,weights=iv)
-        w=civ>0
-        civ=civ[bins.min():]
-        cfl = sp.bincount(bins,weights=iv*fl)
-        cfl = cfl[bins.min():]
-        cdiff = sp.bincount(bins,weights=iv*diff)
-        cdiff = cdiff[bins.min():]
-        creso = sp.bincount(bins,weights=iv*reso)
-        creso = creso[bins.min():]
-        
-        w=civ>0
-        cfl[w]/=civ[w]
-        cdiff[w]/=civ[w]
-        creso[w]/=civ[w]
-        iv = civ
-        fl = cfl
-        diff=cdiff
-        reso=creso
-
-
-        ## cut to specified range
-        w= (ll<forest.lmax) & (ll-sp.log10(1+self.zqso)>forest.lmin_rest) & (ll-sp.log10(1+self.zqso)<forest.lmax_rest)
-        w = w & (iv>0)
-        if w.sum()==0:return
-        
-        ll=ll[w]
-        fl=fl[w]
-        iv=iv[w]
-        diff=diff[w]
-        reso=reso[w]
-        
-=======
 
         ## cut to specified range
         bins = sp.floor((ll-forest.lmin)/forest.dll+0.5).astype(int)
@@ -134,6 +90,8 @@
         ll = ll[w]
         fl = fl[w]
         iv = iv[w]
+        diff=diff[w]
+        reso=reso[w]
 
         ## rebin
         cll = forest.lmin + sp.arange(bins.max()+1)*forest.dll
@@ -141,6 +99,9 @@
         civ = sp.zeros(bins.max()+1)
         ccfl = sp.bincount(bins,weights=iv*fl)
         cciv = sp.bincount(bins,weights=iv)
+        cdiff = sp.bincount(bins,weights=iv*diff)
+        creso = sp.bincount(bins,weights=iv*reso)
+         
         cfl[:len(ccfl)] += ccfl
         civ[:len(cciv)] += cciv
         w = (civ>0.)
@@ -149,9 +110,10 @@
         ll = cll[w]
         fl = cfl[w]/civ[w]
         iv = civ[w]
+        diff = cdiff[w]/civ[w]
+        reso = creso[w]/civ[w]
 
         ## Flux calibration correction
->>>>>>> fb111450
         if not self.correc_flux is None:
             correction = self.correc_flux(ll)
             fl /= correction
@@ -289,13 +251,9 @@
             self.p1 = 0.
 
 class delta(qso):
-<<<<<<< HEAD
  
     def __init__(self,thid,ra,dec,zqso,plate,mjd,fid,ll,we,co,de,order,iv,diff,m_SNR,m_reso,m_z,dll):
-=======
-
-    def __init__(self,thid,ra,dec,zqso,plate,mjd,fid,ll,we,co,de,order):
->>>>>>> fb111450
+
         qso.__init__(self,thid,ra,dec,zqso,plate,mjd,fid)
         self.ll = ll
         self.we = we
@@ -313,16 +271,6 @@
     def from_forest(cls,f,st,var_lss,eta,fudge):
 
         ll = f.ll
-<<<<<<< HEAD
-#        iv = f.iv/eta(f.ll)
-        iv = f.iv/eta(f.ll)*(f.co**2)*(st(f.ll)**2)
-        diff = f.diff/f.co/st(f.ll)
-        we = iv*f.co**2/(iv*f.co**2*var_lss(f.ll)+1)
-        co = f.co
-        
-        return cls(f.thid,f.ra,f.dec,f.zqso,f.plate,f.mjd,f.fid,ll,we,co,de,f.order,
-                   iv,diff,f.mean_SNR,f.mean_reso,f.mean_z,f.dll)
-=======
         mst = st(ll)
         var_lss = var_lss(ll)
         eta = eta(ll)
@@ -331,9 +279,12 @@
         de = f.fl/(co*mst)-1.
         var = 1./f.iv/(co*mst)**2
         we = 1./variance(var,eta,var_lss,fudge)
-
-        return cls(f.thid,f.ra,f.dec,f.zqso,f.plate,f.mjd,f.fid,ll,we,co,de,f.order)
->>>>>>> fb111450
+        diff = f.diff/(co*mst)
+        iv = f.iv/eta*(co**2)*(mst**2)
+
+        return cls(f.thid,f.ra,f.dec,f.zqso,f.plate,f.mjd,f.fid,ll,we,co,de,f.order,
+                   iv,diff,f.mean_SNR,f.mean_reso,f.mean_z,f.dll)
+
 
     @classmethod
     def from_fitsio(cls,h,Pk1D_type=False):
@@ -372,12 +323,8 @@
         plate = head['PLATE']
         mjd = head['MJD']
         fid = head['FIBERID']
-<<<<<<< HEAD
-
-        try: 
-=======
+
         try:
->>>>>>> fb111450
             order = head['ORDER']
         except ValueError:
             order = 1
