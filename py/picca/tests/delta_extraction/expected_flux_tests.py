--- conflicted
+++ resolved
@@ -87,10 +87,6 @@
         self.assertTrue(isinstance(expected_flux.get_fudge, interp1d))
         self.assertTrue(isinstance(expected_flux.get_mean_cont, interp1d))
         self.assertTrue(isinstance(expected_flux.get_var_lss, interp1d))
-<<<<<<< HEAD
-=======
-        self.assertTrue(expected_flux.lambda_ is None)
->>>>>>> 4766cb0c
         self.assertTrue(isinstance(expected_flux.log_lambda, np.ndarray))
 
         # setup Forest variables; case: linear wavelength solution
@@ -102,12 +98,7 @@
         self.assertTrue(isinstance(expected_flux.get_fudge, interp1d))
         self.assertTrue(isinstance(expected_flux.get_mean_cont, interp1d))
         self.assertTrue(isinstance(expected_flux.get_var_lss, interp1d))
-<<<<<<< HEAD
         self.assertTrue(isinstance(expected_flux.log_lambda, np.ndarray))
-=======
-        self.assertTrue(isinstance(expected_flux.lambda_, np.ndarray))
-        self.assertTrue(expected_flux.log_lambda is None)
->>>>>>> 4766cb0c
 
     def test_dr16_expected_flux_compute_continuum(self):
         """Test method compute_continuum for class Dr16ExpectedFlux"""
@@ -228,11 +219,8 @@
         # compare with obtained results
         stack_delta = expected_flux.get_stack_delta(expectations["log_lambda"])
         if not np.allclose(stack_delta, expectations["delta"]):
-<<<<<<< HEAD
-=======
             print(f"\nOriginal file: {test_file}")
             print(f"New file: {out_file}")
->>>>>>> 4766cb0c
             print("Difference found in delta stack")
             print(f"result test are_close result-test")
             for i1, i2 in zip(stack_delta, expectations["delta"]):
@@ -343,20 +331,11 @@
             f.write(f"{item} {expected_flux.get_mean_cont(item)}\n")
         f.close()
 
-        f = open(f"{THIS_DIR}/results/mean_cont_log.txt", "w")
-        f.write("# log_lambda mean_cont\n")
-        for item in expectations["log_lambda"]:
-            f.write(f"{item} {expected_flux.get_mean_cont(item)}\n")
-        f.close()
-
         # compare with obtained results
         mean_cont = expected_flux.get_mean_cont(expectations["log_lambda"])
         if not np.allclose(mean_cont, expectations["mean_cont"]):
-<<<<<<< HEAD
-=======
             print(f"\nOriginal file: {test_file}")
             print(f"New file: {out_file}")
->>>>>>> 4766cb0c
             print("Difference found in mean_cont")
             print(f"result test are_close result-test")
             for i1, i2 in zip(mean_cont, expectations["mean_cont"]):
