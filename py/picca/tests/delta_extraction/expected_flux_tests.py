--- conflicted
+++ resolved
@@ -31,7 +31,6 @@
 
 class ExpectedFluxTest(AbstractTest):
     """Test class ExpectedFlux and its childs.
-
     Methods
     -------
     compare_ascii (from AbstractTest)
@@ -51,7 +50,6 @@
     """
     def test_dr16_expected_flux(self):
         """Test constructor for class Dr16ExpectedFlux
-
         Load an Dr16ExpectedFlux instance.
         """
         config = ConfigParser()
@@ -1000,7 +998,6 @@
 
     def test_expected_flux(self):
         """Test Abstract class ExpectedFlux
-
         Load an ExpectedFlux instance.
         """
         # initialize ExpectedFlux instance
@@ -1064,7 +1061,6 @@
 
     def test_true_continuum(self):
         """Test constructor for class TrueContinuum
-
         Load a TrueContinuum instance.
         """
         config = ConfigParser()
@@ -1129,266 +1125,13 @@
             )
         self.compare_error_message(context_manager, expected_message)
 
-    def test_true_continuum_compute_mean_cont_lin_wave_solution(self):
-        """Test method compute_mean_cont for class TrueContinuum using linear wave solution"""
-        # setup Forest variables; case: linear wavelength solution
-        setup_forest("lin", pixel_step=2.4)
-
-        out_file = f"{THIS_DIR}/results/true_mean_cont_lin.txt"
-        test_file = f"{THIS_DIR}/data/true_mean_cont_lin.txt"
-
-        # initialize Data and Dr16ExpectedFlux instances
-        config = ConfigParser()
-        config.read_dict({
-            "data": desi_mock_data_kwargs,
-            "expected flux": {
-                "type": "TrueContinuum",
-                "input directory": f"{THIS_DIR}/data",
-                "iter out prefix": "iter_out_prefix",
-                "num processors": 1,
-                "out dir": f"{THIS_DIR}/results/",
-            },
-        })
-
-        for key, value in defaults_true_continuum.items():
-            if key not in config["expected flux"]:
-                config["expected flux"][key] = str(value)
-        for key, value in defaults_desisim_data.items():
-            if key not in config["data"]:
-                config["data"][key] = str(value)
-        data = DesisimMocks(config["data"])
-        expected_flux = TrueContinuum(config["expected flux"])
-
-        expected_flux.compute_expected_flux(data.forests)
-
-        # save results
-        f = open(out_file, "w")
-        f.write("# log_lambda mean_cont mean_cont_weight\n")
-        for log_lambda in np.arange(3.0171, 3.079 + 3e-4, 3e-4):
-            f.write(f"{log_lambda} {expected_flux.get_mean_cont(log_lambda)} "
-                    f"{expected_flux.get_mean_cont_weight(log_lambda)}\n")
-        f.close()
-
-        # load the expected results
-        expectations = np.genfromtxt(test_file, names=True)
-
-        # compare with obtained results
-        mean_cont = expected_flux.get_mean_cont(expectations["log_lambda"])
-        if not np.allclose(mean_cont, expectations["mean_cont"]):
-            print(f"\nOriginal file: {test_file}")
-            print(f"New file: {out_file}")
-            print("Difference found in mean_cont")
-            print(f"result test are_close result-test")
-            for i1, i2 in zip(mean_cont, expectations["mean_cont"]):
-                print(i1, i2, np.isclose(i1, i2), i1-i2)
-        self.assertTrue(np.allclose(mean_cont, expectations["mean_cont"]))
-
-        mean_cont_weight = expected_flux.get_mean_cont_weight(expectations["log_lambda"])
-        if not np.allclose(mean_cont_weight, expectations["mean_cont_weight"]):
-            print(f"\nOriginal file: {test_file}")
-            print(f"New file: {out_file}")
-            print("Difference found in mean_cont")
-            print(f"result test are_close result-test")
-            for i1, i2 in zip(mean_cont_weight, expectations["mean_cont_weight"]):
-                print(i1, i2, np.isclose(i1, i2), i1-i2)
-        self.assertTrue(np.allclose(mean_cont_weight, expectations["mean_cont_weight"]))
-
-    def test_true_continuum_compute_mean_cont_log_wave_solution(self):
-        """Test method compute_mean_cont for class TrueContinuum using logarithmic wave solution"""
-        # setup Forest variables; case: logarithmic wavelength solution
-        setup_forest("log", rebin=3)
-
-        out_file = f"{THIS_DIR}/results/true_mean_cont_log.txt"
-        test_file = f"{THIS_DIR}/data/true_mean_cont_log.txt"
-
-        # initialize Data and Dr16ExpectedFlux instances
-        config = ConfigParser()
-        config.read_dict({
-            "data": {**desi_mock_data_kwargs, **{"wave solution": "log"}},
-            "expected flux": {
-                "type": "TrueContinuum",
-                "input directory": f"{THIS_DIR}/data",
-                "iter out prefix": "iter_out_prefix",
-                "out dir": f"{THIS_DIR}/results/",
-                "num processors": 1,
-            },
-        })
-
-        for key, value in defaults_true_continuum.items():
-            if key not in config["expected flux"]:
-                config["expected flux"][key] = str(value)
-        for key, value in defaults_desisim_data.items():
-            if key not in config["data"]:
-                config["data"][key] = str(value)
-        data = DesisimMocks(config["data"])
-        expected_flux = TrueContinuum(config["expected flux"])
-
-        # compute the expected flux
-        expected_flux.compute_expected_flux(data.forests)
-
-        # save results
-        f = open(out_file, "w")
-        f.write("# log_lambda mean_cont mean_cont_weight\n")
-        for log_lambda in np.arange(3.0171, 3.079 + 3e-4, 3e-4):
-            f.write(f"{log_lambda} {expected_flux.get_mean_cont(log_lambda)} "
-                    f"{expected_flux.get_mean_cont_weight(log_lambda)}\n")
-        f.close()
-
-        # load the expected results
-        expectations = np.genfromtxt(test_file, names=True)
-
-        # compare with obtained results
-        mean_cont = expected_flux.get_mean_cont(expectations["log_lambda"])
-        if not np.allclose(mean_cont, expectations["mean_cont"]):
-            print(f"\nOriginal file: {test_file}")
-            print(f"New file: {out_file}")
-            print("Difference found in mean_cont")
-            print(f"result test are_close result-test")
-            for i1, i2 in zip(mean_cont, expectations["mean_cont"]):
-                print(i1, i2, np.isclose(i1, i2), i1-i2)
-        self.assertTrue(np.allclose(mean_cont, expectations["mean_cont"]))
-
-        mean_cont_weight = expected_flux.get_mean_cont_weight(expectations["log_lambda"])
-        if not np.allclose(mean_cont_weight, expectations["mean_cont_weight"]):
-            print(f"\nOriginal file: {test_file}")
-            print(f"New file: {out_file}")
-            print("Difference found in mean_cont")
-            print(f"result test are_close result-test")
-            for i1, i2 in zip(mean_cont_weight, expectations["mean_cont_weight"]):
-                print(i1, i2, np.isclose(i1, i2), i1-i2)
-        self.assertTrue(np.allclose(mean_cont_weight, expectations["mean_cont_weight"]))
-
-    def test_true_continuum_expected_flux(self):
-        """Test method compute expected flux for class TrueContinuum"""
-        # setup Forest variables; case: logarithmic wavelength solution
-        setup_forest("log", rebin=3)
-
-        out_file = f"{THIS_DIR}/results/Log/iter_out_prefix_compute_expected_flux_log.fits.gz"
-        test_file = f"{THIS_DIR}/data/true_iter_out_prefix_compute_expected_flux_log.fits.gz"
-
-        # initialize Data and Dr16ExpectedFlux instances
-        config = ConfigParser()
-        config.read_dict({
-            "data": {**desi_mock_data_kwargs, **{"wave solution": "log"}},
-            "expected flux": {
-                "type": "TrueContinuum",
-                "input directory": f"{THIS_DIR}/data",
-                "iter out prefix": "iter_out_prefix",
-                "out dir": f"{THIS_DIR}/results/",
-                "num processors": 1,
-            },
-        })
-
-        for key, value in defaults_true_continuum.items():
-            if key not in config["expected flux"]:
-                config["expected flux"][key] = str(value)
-        for key, value in defaults_desisim_data.items():
-            if key not in config["data"]:
-                config["data"][key] = str(value)
-        data = DesisimMocks(config["data"])
-        expected_flux = TrueContinuum(config["expected flux"])
-
-        # compute the expected flux
-        expected_flux.compute_expected_flux(data.forests)
-
-        # check the results
-        for iteration in range(1,5):
-            self.compare_fits(
-                str(test_file).replace(".fits", f"_iteration{iteration}.fits"),
-                str(out_file).replace(".fits", f"_iteration{iteration}.fits"))
-        self.compare_fits(test_file, out_file)
-
-        # setup Forest variables; case: linear wavelength solution
-        setup_forest("lin", pixel_step=2.4)
-
-        out_file = f"{THIS_DIR}/results/Log/iter_out_prefix_compute_expected_flux_log.fits.gz"
-        test_file = f"{THIS_DIR}/data/true_iter_out_prefix_compute_expected_flux_log_lin.fits.gz"
-
-        # initialize Data and Dr16ExpectedFlux instances
-        config = ConfigParser()
-        config.read_dict({
-            "data": desi_mock_data_kwargs,
-            "expected flux": {
-                "type": "TrueContinuum",
-                "input directory": f"{THIS_DIR}/data",
-                "iter out prefix": "iter_out_prefix",
-                "num processors": 1,
-                "out dir": f"{THIS_DIR}/results/",
-            },
-        })
-
-        for key, value in defaults_true_continuum.items():
-            if key not in config["expected flux"]:
-                config["expected flux"][key] = str(value)
-        for key, value in defaults_desisim_data.items():
-            if key not in config["data"]:
-                config["data"][key] = str(value)
-        data = DesisimMocks(config["data"])
-        expected_flux = TrueContinuum(config["expected flux"])
-
-        expected_flux.compute_expected_flux(data.forests)
-
-        # check the results
-        for iteration in range(1,5):
-            self.compare_fits(
-                str(test_file).replace(".fits", f"_iteration{iteration}.fits"),
-                str(out_file).replace(".fits", f"_iteration{iteration}.fits"))
-        self.compare_fits(test_file, out_file)
-
-    def test_true_continuum_populate_los_ids(self):
-        """Test method populate_los_ids for class TrueContinuum"""
-        # setup Forest variables; case: logarithmic wavelength solution
-        setup_forest("log", rebin=3)
-
-        data_dir = f"{THIS_DIR}/data"
-
-        # initialize Data and Dr16ExpectedFlux instances
-        config = ConfigParser()
-        config.read_dict({
-            "data": {**desi_mock_data_kwargs, **{"wave solution": "log"}},
-            "expected flux": {
-                "type": "TrueContinuum",
-                "input directory": f"{THIS_DIR}/data",
-                "iter out prefix": "iter_out_prefix",
-                "out dir": f"{THIS_DIR}/results/",
-                "num processors": 1,
-            },
-        })
-
-        for key, value in defaults_true_continuum.items():
-            if key not in config["expected flux"]:
-                config["expected flux"][key] = str(value)
-        for key, value in defaults_desisim_data.items():
-            if key not in config["data"]:
-                config["data"][key] = str(value)
-        data = DesisimMocks(config["data"])
-        expected_flux = TrueContinuum(config["expected flux"])
-
-        # compute the forest continua
-        for forest in data.forests:
-            expected_flux.read_true_continuum(forest)
-
-        # save iter_out_prefix for iteration 0
-        expected_flux.populate_los_ids(data.forests)
-
-        for i, key in enumerate(("mean expected flux", "weights", "continuum")):
-            self.assertTrue(np.allclose(
-                expected_flux.los_ids[59152][key],
-                np.loadtxt(f"{data_dir}/los_ids_{i}.txt")
-            ))
-
     def test_true_continuum_read_raw_statistics(self):
         """Test reading raw statistics files"""
         # setup Forest variables; case: linear wavelength solution
         setup_forest("lin", pixel_step=2.4)
 
-<<<<<<< HEAD
-        results_dir = f"{THIS_DIR}/results"
-        data_dir = f"{THIS_DIR}/data"
-=======
         out_file = f"{THIS_DIR}/results/true_continuum_raw_stats_lin.txt"
         test_file = f"{THIS_DIR}/data/true_continuum_raw_stats_lin.txt"
->>>>>>> 36b50f6b
 
         # initialize Data and Dr16ExpectedFlux instances
         config = ConfigParser()
@@ -1396,7 +1139,7 @@
             "data": desi_mock_data_kwargs,
             "expected flux": {
                 "type": "TrueContinuum",
-                "input directory": f"{THIS_DIR}/data/data",
+                "input directory": f"{THIS_DIR}/data",
                 "iter out prefix": "iter_out_prefix",
                 "out dir": f"{THIS_DIR}/results/",
                 "num processors": 1,
@@ -1411,20 +1154,6 @@
                 config["data"][key] = str(value)
         expected_flux = TrueContinuum(config["expected flux"])
 
-<<<<<<< HEAD
-        log_lambda_grid = np.loadtxt(f"{data_dir}/true_log_lambda_grid.txt")
-        var_lss = expected_flux.get_var_lss(log_lambda_grid)
-        mean_flux = expected_flux.get_mean_flux(log_lambda_grid)
-
-        np.savetxt(f"{results_dir}/true_var_lss.txt", var_lss)
-        np.savetxt(f"{results_dir}/true_mean_flux.txt", mean_flux)
-        var_lss_target =   np.loadtxt(f"{data_dir}/true_var_lss.txt")
-        mean_flux_target = np.loadtxt(f"{data_dir}/true_mean_flux.txt")
-        if not np.allclose(var_lss, var_lss_target):
-            filename = "true_var_lss.txt"
-            print(f"\nOriginal file: {data_dir / filename}")
-            print(f"New file: {results_dir / filename}")
-=======
         # save results
         f = open(out_file, "w")
         f.write("# log_lambda var_lss mean_flux\n")
@@ -1441,7 +1170,6 @@
         if not np.allclose(var_lss, expectations["var_lss"]):
             print(f"\nOriginal file: {test_file}")
             print(f"New file: {out_file}")
->>>>>>> 36b50f6b
             print("Difference found in var_lss")
             print(f"result test are_close result-test")
             for i1, i2 in zip(mean_cont, expectations["var_lss"]):
@@ -1472,7 +1200,7 @@
             "data": {**desi_mock_data_kwargs, **{"wave solution": "log"}},
             "expected flux": {
                 "type": "TrueContinuum",
-                "input directory": f"{THIS_DIR}/data/data",
+                "input directory": f"{THIS_DIR}/data",
                 "iter out prefix": "iter_out_prefix",
                 "num processors": 1,
                 "out dir": f"{THIS_DIR}/results/",
@@ -1487,20 +1215,6 @@
                 config["data"][key] = str(value)
         expected_flux = TrueContinuum(config["expected flux"])
 
-<<<<<<< HEAD
-        log_lambda_ = np.arange(3.5563025007672873, 3.7403626894942437, 0.0003)
-        var_lss = expected_flux.get_var_lss(log_lambda_)
-        mean_flux = expected_flux.get_mean_flux(log_lambda_)
-
-        np.savetxt(f"{results_dir}/true_var_lss_log.txt", var_lss)
-        np.savetxt(f"{results_dir}/true_mean_flux_log.txt", mean_flux)
-        var_lss_target =   np.loadtxt(f"{data_dir}/true_var_lss_log.txt")
-        mean_flux_target = np.loadtxt(f"{data_dir}/true_mean_flux_log.txt")
-        if not np.allclose(var_lss, var_lss_target):
-            filename = "true_var_lss_log.txt"
-            print(f"\nOriginal file: {data_dir}/{filename}")
-            print(f"New file: {results_dir}/{filename}")
-=======
         # save results
         f = open(out_file, "w")
         f.write("# log_lambda var_lss mean_flux\n")
@@ -1517,25 +1231,17 @@
         if not np.allclose(var_lss, expectations["var_lss"]):
             print(f"\nOriginal file: {test_file}")
             print(f"New file: {out_file}")
->>>>>>> 36b50f6b
             print("Difference found in var_lss")
             print(f"result test are_close result-test")
             for i1, i2 in zip(mean_cont, expectations["var_lss"]):
                 print(i1, i2, np.isclose(i1, i2), i1-i2)
         self.assertTrue(np.allclose(var_lss, expectations["var_lss"]))
 
-<<<<<<< HEAD
-        if not np.allclose(mean_flux, mean_flux_target):
-            filename = "true_mean_flux.txt"
-            print(f"\nOriginal file: {data_dir}/{filename}")
-            print(f"New file: {results_dir}/{filename}")
-=======
         # compare mean_flux data with obtained results
         mean_flux = expected_flux.get_mean_flux(expectations["log_lambda"])
         if not np.allclose(mean_flux, expectations["mean_flux"]):
             print(f"\nOriginal file: {test_file}")
             print(f"New file: {out_file}")
->>>>>>> 36b50f6b
             print("Difference found in mean_flux")
             print(f"result test are_close result-test")
             for i1, i2 in zip(mean_cont, expectations["mean_flux"]):
@@ -1548,13 +1254,8 @@
         # setup Forest variables; case: linear wavelength solution
         setup_forest("lin", pixel_step=2.4)
 
-<<<<<<< HEAD
-        results_dir = f"{THIS_DIR}/results"
-        data_dir = f"{THIS_DIR}/data"
-=======
         out_file = f"{THIS_DIR}/results/continua_true_lin.txt"
         test_file = f"{THIS_DIR}/data/continua_true_lin.txt"
->>>>>>> 36b50f6b
 
         # initialize Data and Dr16ExpectedFlux instances
         config = ConfigParser()
@@ -1578,10 +1279,6 @@
         data = DesisimMocks(config["data"])
         expected_flux = TrueContinuum(config["expected flux"])
 
-<<<<<<< HEAD
-        out_file = f"{results_dir}/continua_true_lin.txt"
-=======
->>>>>>> 36b50f6b
         # save the results
         f = open(out_file, "w")
         f.write("# thingid cont[0] ... cont[N]\n")
@@ -1594,11 +1291,7 @@
             f.write("\n")
         f.close()
 
-<<<<<<< HEAD
-        test_file = f"{data_dir}/continua_true_lin.txt"
-=======
         # load test results
->>>>>>> 36b50f6b
         continua = {}
         f = open(test_file)
         for line in f.readlines():
@@ -1641,12 +1334,8 @@
         # setup Forest variables; case: log wavelength solution
         setup_forest("log", rebin=3)
 
-<<<<<<< HEAD
-        data_dir = f"{THIS_DIR}/data"
-=======
         out_file = f"{THIS_DIR}/results/continua_true_log.txt"
         test_file = f"{THIS_DIR}/data/continua_true_log.txt"
->>>>>>> 36b50f6b
 
         # initialize Data and Dr16ExpectedFlux instances
         config = ConfigParser()
@@ -1670,10 +1359,6 @@
         data = DesisimMocks(config["data"])
         expected_flux = TrueContinuum(config["expected flux"])
 
-<<<<<<< HEAD
-        out_file = f"{results_dir}/continua_true_log.txt"
-=======
->>>>>>> 36b50f6b
         # save the results
         f = open(out_file, "w")
         f.write("# thingid cont[0] ... cont[N]\n")
@@ -1686,11 +1371,7 @@
             f.write("\n")
         f.close()
 
-<<<<<<< HEAD
-        test_file = f"{data_dir}/continua_true_log.txt"
-=======
         # load the test results
->>>>>>> 36b50f6b
         continua = {}
         f = open(test_file)
         for line in f.readlines():
@@ -1730,8 +1411,6 @@
         # check that we loaded all quasars
         self.assertTrue(correct_forests == len(continua))
 
-<<<<<<< HEAD
-=======
     def test_true_continuum_expected_flux(self):
         """Test method compute expected flux for class TrueContinuum"""
         # setup Forest variables; case: logarithmic wavelength solution
@@ -1975,6 +1654,5 @@
                 np.loadtxt(f"{test_folder}/los_ids_{i}.txt")
             ))
 
->>>>>>> 36b50f6b
 if __name__ == '__main__':
     unittest.main()