--- conflicted
+++ resolved
@@ -36,12 +36,8 @@
     if wave_solution == "log":
         pixel_step = 1e-4 * rebin
     elif wave_solution == "lin":
-<<<<<<< HEAD
         pixel_step = 1.0
-=======
-        pixel_step = 1.
     pixel_step_rf = pixel_step
->>>>>>> 20bb82a4
 
     Forest.set_class_variables(3600.0, 5500.0, 1040.0, 1200.0, pixel_step, pixel_step_rf,
                                wave_solution)
