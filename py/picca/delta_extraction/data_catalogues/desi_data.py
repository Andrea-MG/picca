"""This module defines the class DesiData to load DESI data
"""
import os
import logging
import glob

import fitsio
import healpy
import numpy as np

from picca.delta_extraction.astronomical_objects.desi_forest import DesiForest
from picca.delta_extraction.astronomical_objects.desi_pk1d_forest import DesiPk1dForest
from picca.delta_extraction.astronomical_objects.forest import Forest
from picca.delta_extraction.data import Data, defaults, accepted_options
from picca.delta_extraction.errors import DataError
from picca.delta_extraction.quasar_catalogues.desi_quasar_catalogue import DesiQuasarCatalogue
from picca.delta_extraction.quasar_catalogues.desi_quasar_catalogue import accepted_options as accepted_options_quasar_catalogue
from picca.delta_extraction.quasar_catalogues.desi_quasar_catalogue import defaults as defaults_quasar_catalogue
from picca.delta_extraction.utils import ACCEPTED_BLINDING_STRATEGIES
from picca.delta_extraction.utils_pk1d import spectral_resolution_desi

accepted_options = sorted(list(set(accepted_options + accepted_options_quasar_catalogue + [
<<<<<<< HEAD
    "blinding"])))
=======
    "blinding", "wave solution"])))
>>>>>>> 4766cb0c

defaults.update({
    "delta lambda": 0.8,
    "delta log lambda": 3e-4,
    "blinding": "corr_yshift",
    "wave solution": "lin",
})
defaults.update(defaults_quasar_catalogue)

class DesiData(Data):
    """Abstract class to read DESI data and format it as a list of
    Forest instances.

    Methods
    -------
    filter_forests (from Data)
    __init__
    __parse_config
    read_data
    set_blinding

    Attributes
    ----------
    analysis_type: str (from Data)
    Selected analysis type. Current options are "BAO 3D" or "PK 1D"

    forests: list of Forest (from Data)
    A list of Forest from which to compute the deltas.

    min_num_pix: int (from Data)
    Minimum number of pixels in a forest. Forests with less pixels will be dropped.

    blinding: str
    A string specifying the chosen blinding strategies. Must be one of the
    accepted values in ACCEPTED_BLINDING_STRATEGIES

    catalogue: astropy.table.Table
    The quasar catalogue

    input_directory: str
    Directory to spectra files.

    logger: logging.Logger
    Logger object
    """
    def __init__(self, config):
        """Initialize class instance

        Arguments
        ---------
        config: configparser.SectionProxy
        Parsed options to initialize class
        """
        self.logger = logging.getLogger(__name__)

        super().__init__(config)

        # load variables from config
        self.blinding = None
        self.__parse_config(config)

        # load z_truth catalogue
        self.catalogue = DesiQuasarCatalogue(config).catalogue

        # read data
        is_mock, is_sv = self.read_data()

        # set blinding
        self.set_blinding(is_mock, is_sv)

    def __parse_config(self, config):
        """Parse the configuration options

        Arguments
        ---------
        config: configparser.SectionProxy
        Parsed options to initialize class

        Raise
        -----
        DataError upon missing required variables
        """
        # instance variables
        self.blinding = config.get("blinding")
        if self.blinding is None:
            raise DataError("Missing argument 'blinding' required by DesiData")
        if self.blinding not in ACCEPTED_BLINDING_STRATEGIES:
            raise DataError("Unrecognized blinding strategy. Accepted strategies "
                            f"are {ACCEPTED_BLINDING_STRATEGIES}. Found {self.blinding}")

    # pylint: disable=no-self-use
    # this method should use self in child classes
    def read_data(self):
        """Read the spectra and formats its data as Forest instances.

        Method to be implemented by child classes.

        Return
        ------
        is_mock: bool
        True if mocks are read, False otherwise

        is_sv: bool
        True if all the read data belong to SV. False otherwise

        Raise
        -----
        DataError if no quasars were found
        """
        raise DataError("Function 'read_data' was not overloaded by child class")

    def set_blinding(self, is_mock, is_sv):
        """Set the blinding in Forest.

        Update the stored value if necessary.

        Attributes
        ----------
        is_mock: boolean
        True if reading mocks, False otherwise

        is_sv: boolean
        True if reading SV data only, False otherwise
        """
        # blinding checks
        if is_mock:
            if self.blinding != "none":
                self.logger.warning(f"Selected blinding, {self.blinding} is "
                                    "being ignored as mocks should not be "
                                    "blinded. 'none' blinding engaged")
                self.blinding = "none"
        elif is_sv:
            if self.blinding != "none":
                self.logger.warning(f"Selected blinding, {self.blinding} is "
                                    "being ignored as SV data should not be "
                                    "blinded. 'none' blinding engaged")
                self.blinding = "none"
        # TODO: remove this when we are ready to unblind
        else:
            if self.blinding != "corr_yshift":
                self.logger.warning(f"Selected blinding, {self.blinding} is "
                                    "being ignored as data should be blinded. "
                                    "'corr_yshift' blinding engaged")
                self.blinding = "corr_yshift"

        # set blinding strategy
        Forest.blinding = self.blinding<|MERGE_RESOLUTION|>--- conflicted
+++ resolved
@@ -20,11 +20,7 @@
 from picca.delta_extraction.utils_pk1d import spectral_resolution_desi
 
 accepted_options = sorted(list(set(accepted_options + accepted_options_quasar_catalogue + [
-<<<<<<< HEAD
-    "blinding"])))
-=======
     "blinding", "wave solution"])))
->>>>>>> 4766cb0c
 
 defaults.update({
     "delta lambda": 0.8,
