--- conflicted
+++ resolved
@@ -19,19 +19,10 @@
 from picca.delta_extraction.utils_pk1d import spectral_resolution_desi, exp_diff_desi
 from picca.delta_extraction.utils import update_accepted_options, update_default_options
 
-<<<<<<< HEAD
 accepted_options = update_accepted_options(accepted_options, accepted_options_quasar_catalogue)
 accepted_options = update_accepted_options(
     accepted_options,
-    ["blinding", "use non-coadded spectra", "wave solution"])
-=======
-accepted_options = sorted(
-    list(
-        set(accepted_options + accepted_options_quasar_catalogue + [
-            "blinding", "num processors", "use non-coadded spectra",
-            "wave solution"
-        ])))
->>>>>>> 609de321
+    ["blinding", "num processors", "use non-coadded spectra", "wave solution"])
 
 defaults = update_default_options(defaults, {
     "delta lambda": 0.8,
