"""This module defines the class TrueContinuum"""
import logging
import multiprocessing

import fitsio
from astropy.io import fits
import numpy as np
from scipy.interpolate import interp1d
import healpy
from pkg_resources import resource_filename

from picca.delta_extraction.astronomical_objects.forest import Forest
from picca.delta_extraction.astronomical_objects.pk1d_forest import Pk1dForest
from picca.delta_extraction.errors import ExpectedFluxError
from picca.delta_extraction.expected_flux import ExpectedFlux
from picca.delta_extraction.utils import find_bins

accepted_options = ["input directory", "iter out prefix",
                    "num processors", "out dir",
                    "raw statistics file"]

defaults = {
    "iter out prefix": "delta_attributes",
    "raw statistics file": "",
}


class TrueContinuum(ExpectedFlux):
    """Class to compute the expected flux using the true unabsorbed contiuum
    for mocks.
    It uses var_lss pre-computed from mocks and the mean flux modeled from a 2nd order polinomial in effective optical depth.

    Methods
    -------
    extract_deltas (from ExpectedFlux)
    __init__
    __parse_config
    compute_expected_flux
    compute_mean_cont_lin
    compute_mean_cont_log
    read_true_continuum
    read_raw_statistics
    populate_los_ids
    save_delta_attributes

    Attributes
    ----------
    los_ids: dict (from ExpectedFlux)
    A dictionary to store the mean expected flux, the weights, and
    the inverse variance for each line of sight. Keys are the identifier for the
    line of sight and values are dictionaries with the keys "mean expected flux",
    and "weights" pointing to the respective arrays. If the given Forests are
    also Pk1dForests, then the key "ivar" must be available. Arrays have the same
    size as the flux array for the corresponding line of sight forest instance.

    out_dir: str (from ExpectedFlux)
    Directory where logs will be saved.

    get_var_lss: scipy.interpolate.interp1d
    Interpolation function to compute mapping functions var_lss. See equation 4 of
    du Mas des Bourboux et al. 2020 for details. Data for interpolation is read from a file.

    input_directory: str
    Directory where true continum data is store

    iter_out_prefix: str
    Prefix of the iteration files. These file contain the statistical properties
    of deltas at a given iteration step. Intermediate files will add
    '_iteration{num}.fits.gz' to the prefix for intermediate steps and '.fits.gz'
    for the final results.

    num_processors: int or None
    Number of processors to be used to compute the mean continua. None for no
    specified number (subprocess will take its default value).
    """

    def __init__(self, config):
        """Initialize class instance.

        Arguments
        ---------
        config: configparser.SectionProxy
        Parsed options to initialize class

        Raise
        -----
        ExpectedFluxError if Forest.wave_solution is not 'lin' or 'log'
        """
        self.logger = logging.getLogger(__name__)
        super().__init__(config)

        # load variables from config
        self.input_directory = None
        self.iter_out_prefix = None
        self.num_processors = None
        self.__parse_config(config)


<<<<<<< HEAD

=======
>>>>>>> d3d2b152
        # read large scale structure variance and mean flux
        self.get_var_lss = None
        self.get_mean_flux = None
        self.read_raw_statistics()


    def __parse_config(self, config):
        """Parse the configuration options

        Arguments
        ---------
        config: configparser.SectionProxy
        Parsed options to initialize class

        Raises
        ------
        ExpectedFluxError if iter out prefix is not valid
        """
        self.input_directory = config.get("input directory")
        if self.input_directory is None:
            raise ExpectedFluxError(
                "Missing argument 'input directory' required "
                "by TrueContinuum")

        self.iter_out_prefix = config.get("iter out prefix")
        if self.iter_out_prefix is None:
            raise ExpectedFluxError(
                "Missing argument 'iter out prefix' required "
                "by TrueContinuum")
        if "/" in self.iter_out_prefix:
            raise ExpectedFluxError(
                "Error constructing TrueContinuum. "
                "'iter out prefix' should not incude folders. "
                f"Found: {self.iter_out_prefix}")

        self.num_processors = config.getint("num processors")

        self.raw_statistics_filename = config.get("raw statistics file")


    def compute_expected_flux(self, forests):
        """

        Arguments
        ---------
        forests: List of Forest
        A list of Forest from which to compute the deltas.

        Raise
        -----
        ExpectedFluxError if Forest.wave_solution is not 'lin' or 'log'
        """
<<<<<<< HEAD
        num_bins = (int(
        (Forest.log_lambda_rest_frame_grid[-1] -
         Forest.log_lambda_rest_frame_grid[0]) / Forest.delta_log_lambda) + 1)

        self.log_lambda_rest_frame = (
        Forest.log_lambda_rest_frame_grid[0] + (np.arange(num_bins) + 0.5) *
        (Forest.log_lambda_rest_frame_grid[-1] -
         Forest.log_lambda_rest_frame_grid[0]) / num_bins)

=======
>>>>>>> d3d2b152
        context = multiprocessing.get_context('fork')
        for iteration in range(1):
            pool = context.Pool(processes=self.num_processors)
            self.logger.progress(
                f"Reading continum with {self.num_processors} processors"
            )

            forests = pool.map(self.read_true_continuum, forests)
            pool.close()

        self.compute_mean_cont(forests)

        # now loop over forests to populate los_ids
        self.populate_los_ids(forests)
        # Save delta atributes
        self.save_delta_attributes()

<<<<<<< HEAD
=======
    def compute_mean_cont_lin(self, forests):
        """Compute the mean quasar continuum over the whole sample assuming a
        linear wavelength solution. Then updates the value of self.get_mean_cont
        to contain it

        Arguments
        ---------
        forests: List of Forest
        A list of Forest from which to compute the deltas.
        """
        mean_cont = np.zeros_like(Forest.lambda_rest_frame_grid.size)
        mean_cont_weight = np.zeros_like(Forest.lambda_rest_frame_grid.size)

        for forest in forests:
            if forest.bad_continuum_reason is not None:
                continue
            bins = (
                (forest.lambda_ /
                 (1 + forest.z) - Forest.lambda_min_rest_frame) /
                (Forest.lambda_max_rest_frame - Forest.lambda_min_rest_frame) *
                num_bins).astype(int)

            var_lss = self.get_var_lss(forest.lambda_)
            var_pipe = 1. / forest.ivar / forest.continuum**2
            variance = var_lss + var_pipe
            weights = 1 / variance
            cont = np.bincount(bins,
                               weights=forest.continuum * weights)
            mean_cont[:len(cont)] += cont
            cont = np.bincount(bins, weights=weights)
            mean_cont_weight[:len(cont)] += cont

        w = mean_cont_weight > 0
        mean_cont[w] /= mean_cont_weight[w]
        mean_cont /= mean_cont.mean()
        lambda_cont = Forest.lambda_rest_frame_grid[w]

        self.get_mean_cont = interp1d(lambda_cont,
                                      mean_cont,
                                      fill_value="extrapolate")
        self.get_mean_cont_weight = interp1d(lambda_cont,
                                             mean_cont_weight,
                                             fill_value=0.0,
                                             bounds_error=False)

>>>>>>> d3d2b152
    def compute_mean_cont_log(self, forests):
        """Compute the mean quasar continuum over the whole sample assuming a
        log-linear wavelength solution. Then updates the value of
        self.get_mean_cont to contain it

        Arguments
        ---------
        forests: List of Forest
        A list of Forest from which to compute the deltas.
        """
        mean_cont = np.zeros_like(Forest.log_lambda_rest_frame_grid.size)
        mean_cont_weight = np.zeros_like(Forest.log_lambda_rest_frame_grid.size)

        for forest in forests:
            if forest.bad_continuum_reason is not None:
                continue
            bins = find_bins(
                forest.log_lambda - np.log10(1 + forest.z),
                self.log_lambda_rest_frame
            )

            var_lss = self.get_var_lss(forest.log_lambda)
            var_pipe = 1. / forest.ivar / forest.continuum**2
            variance = var_lss + var_pipe
            weights = 1 / variance
            cont = np.bincount(bins,
                               weights= forest.continuum * weights)
            mean_cont[:len(cont)] += cont
            cont = np.bincount(bins, weights=weights)
            mean_cont_weight[:len(cont)] += cont

        w = mean_cont_weight > 0
        mean_cont[w] /= mean_cont_weight[w]
        mean_cont /= mean_cont.mean()
        log_lambda_cont = Forest.log_lambda_rest_frame_grid[w]

        self.get_mean_cont = interp1d(log_lambda_cont,
                                      mean_cont,
                                      fill_value="extrapolate")
        self.get_mean_cont_weight = interp1d(log_lambda_cont,
                                             mean_cont_weight,
                                             fill_value=0.0,
                                             bounds_error=False)

    def read_true_continuum(self, forest):
        """Read the forest continuum and insert it into

        Arguments
        ---------
        forest: Forest
        A forest instance where the continuum will be computed

        Return
        ------
        forest: Forest
        The modified forest instance

        Raise
        -----
        ExpectedFluxError if Forest.wave_solution is not 'lin' or 'log'
        """
        in_nside = 16
        healpix = healpy.ang2pix(in_nside, np.pi / 2 - forest.dec, forest.ra,
                                 nest=True)
        filename_truth = (
            f"{self.input_directory}/{healpix//100}/{healpix}/truth-{in_nside}-"
            f"{healpix}.fits")
        hdul = fits.open(filename_truth)
        lambda_min = hdul["TRUE_CONT"].header["WMIN"]
        lambda_max = hdul["TRUE_CONT"].header["WMAX"]
        delta_lambda = hdul["TRUE_CONT"].header["DWAVE"]
        lambda_ = np.arange(lambda_min, lambda_max + delta_lambda, delta_lambda)
        true_cont = hdul["TRUE_CONT"].data
        hdul.close()
        indx = np.where(true_cont["TARGETID"]==forest.targetid)
        true_continuum = interp1d(lambda_, true_cont["TRUE_CONT"][indx])

        forest.continuum = true_continuum(10**forest.log_lambda)[0]
        mean_optical_depth = np.ones(forest.log_lambda.size)
        tau, gamma, lambda_rest_frame = 0.0023, 3.64, 1215.67
        w = 10.**forest.log_lambda / (1. + forest.z) <= lambda_rest_frame
        z = 10.**forest.log_lambda / lambda_rest_frame - 1.

        return forest

    def read_raw_statistics(self):
        """Read the LSS delta variance and mean transmitted flux from files written by the raw analysis
        """
        #files are only for lya so far, this will need to be updated so that regions other than Lya are available

        if self.raw_statistics_filename != "":
            filename = self.raw_statistics_filename
        else:
            filename = resource_filename('picca', 'delta_extraction') + '/expected_fluxes/raw_stats/'
            if Forest.wave_solution == "log":
                filename += 'colore_v9_lya_log.fits.gz'
            elif Forest.wave_solution == "lin" and Forest.delta_lambda == 2.4:
                filename += 'colore_v9_lya_lin_2.4.fits.gz'
            elif Forest.wave_solution == "lin" and Forest.delta_lambda == 3.2:
                filename += 'colore_v9_lya_lin_3.2.fits.gz'
            else:
                raise ExpectedFluxError("Couldn't find compatible raw satistics file. Provide a custom one using 'raw statistics file' field.")
        self.logger.info(f'Reading raw statistics var_lss and mean_flux from file: {filename}')

        try:
            hdul = fits.open(filename)
        except:
            raise ExpectedFluxError(f"raw statistics file {filename} couldn't be loaded")

        header = hdul[1].header
        if Forest.wave_solution == "log":
            if (
                header['LINEAR']
<<<<<<< HEAD
                or not np.isclose(header['L_MIN'], 10**Forest.log_lambda_grid[0], rtol=1e-3)
                or not np.isclose(header['L_MAX'], 10**Forest.log_lambda_grid[-1], rtol=1e-3)
                or not np.isclose(header['LR_MIN'], 10**Forest.log_lambda_rest_frame_grid[0], rtol=1e-3)
                or not np.isclose(header['LR_MAX'], 10**Forest.log_lambda_rest_frame_grid[-1], rtol=1e-3)
=======
                or not np.isclose(header['L_MIN'], 10**Forest.log_lambda_min, rtol=1e-3)
                or not np.isclose(header['L_MAX'], 10**Forest.log_lambda_max, rtol=1e-3)
                or not np.isclose(header['LR_MIN'], 10**Forest.log_lambda_min_rest_frame, rtol=1e-3)
                or not np.isclose(header['LR_MAX'], 10**Forest.log_lambda_max_rest_frame, rtol=1e-3)
>>>>>>> d3d2b152
                or not np.isclose(header['DEL_LL'], Forest.delta_log_lambda, rtol=1e-3)
            ):
                raise ExpectedFluxError(f'''raw statistics file pixelization scheme does not match input pixelization scheme.
                \t\tL_MIN\tL_MAX\tLR_MIN\tLR_MAX\tDEL_LL
                raw\t{header['L_MIN']}\t{header['L_MAX']}\t{header['LR_MIN']}\t{header['LR_MAX']}\t{header['DEL_LL']}
                input\t{10**Forest.log_lambda_grid[0]}\t{10**Forest.log_lambda_grid[-1]}\t{10**Forest.log_lambda_rest_frame_grid[0]}\t{10**Forest.log_lambda_rest_frame_grid[-1]}\t{Forest.delta_log_lambda}
                provide a custom file in 'raw statistics file' field matching input pixelization scheme''')
        elif Forest.wave_solution == "lin":
            if (
                not header['LINEAR']
                or not np.isclose(header['L_MIN'], Forest.lambda_min , rtol=1e-3)
                or not np.isclose(header['L_MAX'], Forest.lambda_max , rtol=1e-3)
                or not np.isclose(header['LR_MIN'], Forest.lambda_min_rest_frame, rtol=1e-3)
                or not np.isclose(header['LR_MAX'], Forest.lambda_max_rest_frame, rtol=1e-3)
                or not np.isclose(header['DEL_L'], Forest.delta_lambda, rtol=1e-3)
            ):
                raise ExpectedFluxError(f'''raw statistics file pixelization scheme does not match input pixelization scheme.
<<<<<<< HEAD
                \tL_MIN\tL_MAX\tLR_MIN\tLR_MAX\tDEL_LL
=======
                \t\tL_MIN\tL_MAX\tLR_MIN\tLR_MAX\tDEL_LL
>>>>>>> d3d2b152
                raw\t{header['L_MIN']}\t{header['L_MAX']}\t{header['LR_MIN']}\t{header['LR_MAX']}\t{header['DEL_LL']}
                input\t{10**Forest.log_lambda_min}\t{10**Forest.log_lambda_max}\t{10**Forest.log_lambda_min_rest_frame}\t{10**Forest.log_lambda_max_rest_frame}\t{Forest.delta_log_lambda}
                provide a custom file in 'raw statistics file' field matching input pixelization scheme''')
                
        lambda_ = hdul[1].data['LAMBDA']
        flux_variance = hdul[1].data['VAR']
        mean_flux = hdul[1].data['MEANFLUX']
        hdul.close()

        var_lss = flux_variance/mean_flux**2

        self.get_var_lss = interp1d(lambda_,
                                    var_lss,
                                    fill_value='extrapolate',
                                    kind='nearest')

        self.get_mean_flux = interp1d(lambda_,
                                      mean_flux,
                                      fill_value='extrapolate',
                                      kind='nearest')

    def populate_los_ids(self, forests):
        """Populate the dictionary los_ids with the mean expected flux, weights,
        and inverse variance arrays for each line-of-sight.

        Arguments
        ---------
        forests: List of Forest
        A list of Forest from which to compute the deltas.
        """
        for forest in forests:
            if forest.bad_continuum_reason is not None:
                continue
            # get the variance functions
            var_lss = self.get_var_lss(forest.log_lambda)

            mean_expected_flux = forest.continuum
            var_pipe = 1. / forest.ivar/ forest.continuum**2
            variance =  var_lss + var_pipe
            weights = 1. / variance

            if isinstance(forest, Pk1dForest):
                ivar = forest.ivar / mean_expected_flux**2

                self.los_ids[forest.los_id] = {
                    "mean expected flux": mean_expected_flux,
                    "weights": weights,
                    "ivar": ivar,
                    "continuum": forest.continuum,
                }
            else:
                self.los_ids[forest.los_id] = {
                    "mean expected flux": mean_expected_flux,
                    "weights": weights,
                    "continuum": forest.continuum,
                }

    def save_delta_attributes(self):
        """Save mean continuum in the delta attributes file.

        Raise
        -----
        ExpectedFluxError if Forest.wave_solution is not 'lin' or 'log'
        """
        iter_out_file = self.iter_out_prefix + ".fits.gz"

        with fitsio.FITS(self.out_dir + iter_out_file, 'rw',
                         clobber=True) as results:
            header = {}
            header["FITORDER"] = -1
<<<<<<< HEAD
            num_bins = int((Forest.log_lambda_grid[-1] - Forest.log_lambda_grid[0]) /
                           Forest.delta_log_lambda) + 1

            results.write([
                self.log_lambda_rest_frame,
                self.get_mean_cont(self.log_lambda_rest_frame),
                self.get_mean_cont_weight(self.log_lambda_rest_frame),
            ],
                          names=['loglam_rest', 'mean_cont', 'weight'],
                          extname='CONT')
=======
            if Forest.wave_solution == "log":
                num_bins = int((Forest.log_lambda_max - Forest.log_lambda_min) /
                               Forest.delta_log_lambda) + 1

                results.write([
                    Forest.log_lambda_rest_frame_grid,
                    self.get_mean_cont(Forest.log_lambda_rest_frame_grid),
                    self.get_mean_cont_weight(Forest.log_lambda_rest_frame_grid),
                ],
                              names=['loglam_rest', 'mean_cont', 'weight'],
                              extname='CONT')
            elif Forest.wave_solution == "lin":
                num_bins = int((Forest.lambda_max - Forest.lambda_min) /
                               Forest.delta_lambda) + 1

                results.write([
                    Forest.lambda_rest_frame_grid,
                    self.get_mean_cont(Forest.lambda_rest_frame_grid),
                    self.get_mean_cont_weight(Forest.lambda_rest_frame_grid),
                ],
                              names=['lambda_rest_frame', 'mean_cont', 'weight'],
                              extname='CONT')

            else:
                raise ExpectedFluxError("Forest.wave_solution must be either "
                                        "'log' or 'lin'")
>>>>>>> d3d2b152
<|MERGE_RESOLUTION|>--- conflicted
+++ resolved
@@ -95,11 +95,6 @@
         self.num_processors = None
         self.__parse_config(config)
 
-
-<<<<<<< HEAD
-
-=======
->>>>>>> d3d2b152
         # read large scale structure variance and mean flux
         self.get_var_lss = None
         self.get_mean_flux = None
@@ -152,18 +147,6 @@
         -----
         ExpectedFluxError if Forest.wave_solution is not 'lin' or 'log'
         """
-<<<<<<< HEAD
-        num_bins = (int(
-        (Forest.log_lambda_rest_frame_grid[-1] -
-         Forest.log_lambda_rest_frame_grid[0]) / Forest.delta_log_lambda) + 1)
-
-        self.log_lambda_rest_frame = (
-        Forest.log_lambda_rest_frame_grid[0] + (np.arange(num_bins) + 0.5) *
-        (Forest.log_lambda_rest_frame_grid[-1] -
-         Forest.log_lambda_rest_frame_grid[0]) / num_bins)
-
-=======
->>>>>>> d3d2b152
         context = multiprocessing.get_context('fork')
         for iteration in range(1):
             pool = context.Pool(processes=self.num_processors)
@@ -181,58 +164,9 @@
         # Save delta atributes
         self.save_delta_attributes()
 
-<<<<<<< HEAD
-=======
-    def compute_mean_cont_lin(self, forests):
-        """Compute the mean quasar continuum over the whole sample assuming a
-        linear wavelength solution. Then updates the value of self.get_mean_cont
-        to contain it
-
-        Arguments
-        ---------
-        forests: List of Forest
-        A list of Forest from which to compute the deltas.
-        """
-        mean_cont = np.zeros_like(Forest.lambda_rest_frame_grid.size)
-        mean_cont_weight = np.zeros_like(Forest.lambda_rest_frame_grid.size)
-
-        for forest in forests:
-            if forest.bad_continuum_reason is not None:
-                continue
-            bins = (
-                (forest.lambda_ /
-                 (1 + forest.z) - Forest.lambda_min_rest_frame) /
-                (Forest.lambda_max_rest_frame - Forest.lambda_min_rest_frame) *
-                num_bins).astype(int)
-
-            var_lss = self.get_var_lss(forest.lambda_)
-            var_pipe = 1. / forest.ivar / forest.continuum**2
-            variance = var_lss + var_pipe
-            weights = 1 / variance
-            cont = np.bincount(bins,
-                               weights=forest.continuum * weights)
-            mean_cont[:len(cont)] += cont
-            cont = np.bincount(bins, weights=weights)
-            mean_cont_weight[:len(cont)] += cont
-
-        w = mean_cont_weight > 0
-        mean_cont[w] /= mean_cont_weight[w]
-        mean_cont /= mean_cont.mean()
-        lambda_cont = Forest.lambda_rest_frame_grid[w]
-
-        self.get_mean_cont = interp1d(lambda_cont,
-                                      mean_cont,
-                                      fill_value="extrapolate")
-        self.get_mean_cont_weight = interp1d(lambda_cont,
-                                             mean_cont_weight,
-                                             fill_value=0.0,
-                                             bounds_error=False)
-
->>>>>>> d3d2b152
-    def compute_mean_cont_log(self, forests):
-        """Compute the mean quasar continuum over the whole sample assuming a
-        log-linear wavelength solution. Then updates the value of
-        self.get_mean_cont to contain it
+    def compute_mean_cont(self, forests):
+        """Compute the mean quasar continuum over the whole sample.
+        Then updates the value of self.get_mean_cont to contain it
 
         Arguments
         ---------
@@ -342,17 +276,10 @@
         if Forest.wave_solution == "log":
             if (
                 header['LINEAR']
-<<<<<<< HEAD
                 or not np.isclose(header['L_MIN'], 10**Forest.log_lambda_grid[0], rtol=1e-3)
                 or not np.isclose(header['L_MAX'], 10**Forest.log_lambda_grid[-1], rtol=1e-3)
                 or not np.isclose(header['LR_MIN'], 10**Forest.log_lambda_rest_frame_grid[0], rtol=1e-3)
                 or not np.isclose(header['LR_MAX'], 10**Forest.log_lambda_rest_frame_grid[-1], rtol=1e-3)
-=======
-                or not np.isclose(header['L_MIN'], 10**Forest.log_lambda_min, rtol=1e-3)
-                or not np.isclose(header['L_MAX'], 10**Forest.log_lambda_max, rtol=1e-3)
-                or not np.isclose(header['LR_MIN'], 10**Forest.log_lambda_min_rest_frame, rtol=1e-3)
-                or not np.isclose(header['LR_MAX'], 10**Forest.log_lambda_max_rest_frame, rtol=1e-3)
->>>>>>> d3d2b152
                 or not np.isclose(header['DEL_LL'], Forest.delta_log_lambda, rtol=1e-3)
             ):
                 raise ExpectedFluxError(f'''raw statistics file pixelization scheme does not match input pixelization scheme.
@@ -370,15 +297,11 @@
                 or not np.isclose(header['DEL_L'], Forest.delta_lambda, rtol=1e-3)
             ):
                 raise ExpectedFluxError(f'''raw statistics file pixelization scheme does not match input pixelization scheme.
-<<<<<<< HEAD
-                \tL_MIN\tL_MAX\tLR_MIN\tLR_MAX\tDEL_LL
-=======
                 \t\tL_MIN\tL_MAX\tLR_MIN\tLR_MAX\tDEL_LL
->>>>>>> d3d2b152
                 raw\t{header['L_MIN']}\t{header['L_MAX']}\t{header['LR_MIN']}\t{header['LR_MAX']}\t{header['DEL_LL']}
                 input\t{10**Forest.log_lambda_min}\t{10**Forest.log_lambda_max}\t{10**Forest.log_lambda_min_rest_frame}\t{10**Forest.log_lambda_max_rest_frame}\t{Forest.delta_log_lambda}
                 provide a custom file in 'raw statistics file' field matching input pixelization scheme''')
-                
+
         lambda_ = hdul[1].data['LAMBDA']
         flux_variance = hdul[1].data['VAR']
         mean_flux = hdul[1].data['MEANFLUX']
@@ -445,42 +368,11 @@
                          clobber=True) as results:
             header = {}
             header["FITORDER"] = -1
-<<<<<<< HEAD
-            num_bins = int((Forest.log_lambda_grid[-1] - Forest.log_lambda_grid[0]) /
-                           Forest.delta_log_lambda) + 1
-
             results.write([
-                self.log_lambda_rest_frame,
-                self.get_mean_cont(self.log_lambda_rest_frame),
-                self.get_mean_cont_weight(self.log_lambda_rest_frame),
+                Forest.log_lambda_rest_frame_grid,
+                self.get_mean_cont(Forest.log_lambda_rest_frame_grid),
+                self.get_mean_cont_weight(Forest.log_lambda_rest_frame_grid),
             ],
                           names=['loglam_rest', 'mean_cont', 'weight'],
-                          extname='CONT')
-=======
-            if Forest.wave_solution == "log":
-                num_bins = int((Forest.log_lambda_max - Forest.log_lambda_min) /
-                               Forest.delta_log_lambda) + 1
-
-                results.write([
-                    Forest.log_lambda_rest_frame_grid,
-                    self.get_mean_cont(Forest.log_lambda_rest_frame_grid),
-                    self.get_mean_cont_weight(Forest.log_lambda_rest_frame_grid),
-                ],
-                              names=['loglam_rest', 'mean_cont', 'weight'],
-                              extname='CONT')
-            elif Forest.wave_solution == "lin":
-                num_bins = int((Forest.lambda_max - Forest.lambda_min) /
-                               Forest.delta_lambda) + 1
-
-                results.write([
-                    Forest.lambda_rest_frame_grid,
-                    self.get_mean_cont(Forest.lambda_rest_frame_grid),
-                    self.get_mean_cont_weight(Forest.lambda_rest_frame_grid),
-                ],
-                              names=['lambda_rest_frame', 'mean_cont', 'weight'],
-                              extname='CONT')
-
-            else:
-                raise ExpectedFluxError("Forest.wave_solution must be either "
-                                        "'log' or 'lin'")
->>>>>>> d3d2b152
+                          extname='CONT',
+                          header=header)