"""This module defines the class Dr16ExpectedFlux"""
import logging
import multiprocessing

import fitsio
import iminuit
import numpy as np
from scipy.interpolate import interp1d

from picca.delta_extraction.astronomical_objects.forest import Forest
from picca.delta_extraction.astronomical_objects.pk1d_forest import Pk1dForest
from picca.delta_extraction.errors import ExpectedFluxError, AstronomicalObjectError
from picca.delta_extraction.expected_flux import ExpectedFlux
from picca.delta_extraction.utils import find_bins

accepted_options = ["iter out prefix", "limit eta", "limit var lss",
                    "num bins variance", "num iterations", "num processors",
                    "order", "out dir", "use constant weight",
                    "use ivar as weight"]

defaults = {
    "iter out prefix": "delta_attributes",
    "limit eta": (0.5, 1.5),
    "limit var lss": (0., 0.3),
    "num bins variance": 20,
    "num iterations": 5,
    "num processors": 1,
    "order": 1,
    "use constant weight": False,
    "use ivar as weight": False,
}

class Dr16ExpectedFlux(ExpectedFlux):
    """Class to the expected flux as done in the DR16 SDSS analysys
    The mean expected flux is calculated iteratively as explained in
    du Mas des Bourboux et al. (2020)

    Methods
    -------
    extract_deltas (from ExpectedFlux)
    __init__
<<<<<<< HEAD
    _initialize_arrays
    _parse_config
=======
    _initialize_arrays_lin
    _initialize_arrays_log
    __parse_config
>>>>>>> d3d2b152
    compute_continuum
        get_cont_model
        chi2
    compute_delta_stack
    compute_mean_cont
    compute_expected_flux
    compute_var_stats
        chi2

    Attributes
    ----------
    los_ids: dict (from ExpectedFlux)
    A dictionary to store the mean expected flux fraction, the weights, and
    the inverse variance for each line of sight. Keys are the identifier for the
    line of sight and values are dictionaries with the keys "mean expected flux",
    and "weights" pointing to the respective arrays. If the given Forests are
    also Pk1dForests, then the key "ivar" must be available. Arrays have the same
    size as the flux array for the corresponding line of sight forest instance.

    out_dir: str (from ExpectedFlux)
    Directory where logs will be saved.

    continuum_fit_parameters: dict
    A dictionary containing the continuum fit parameters for each line of sight.
    Keys are the identifier for the line of sight and values are tuples with
    the best-fit zero point and slope of the linear part of the fit.

    get_eta: scipy.interpolate.interp1d
    Interpolation function to compute mapping function eta. See equation 4 of
    du Mas des Bourboux et al. 2020 for details.

    get_fudge: scipy.interpolate.interp1d
    Interpolation function to compute mapping function fudge. See equation 4 of
    du Mas des Bourboux et al. 2020 for details.

    get_mean_cont: scipy.interpolate.interp1d
    Interpolation function to compute the unabsorbed mean quasar continua.

    get_num_pixels: scipy.interpolate.interp1d
    Number of pixels used to fit for eta, var_lss and fudge.

    get_stack_delta: scipy.interpolate.interp1d
    Interpolation function to compute the mean delta (from stacking all lines of
    sight).

    get_valid_fit: scipy.interpolate.interp1d
    True if the fit for eta, var_lss and fudge is converged, false otherwise.
    Since the fit is performed independently for eah observed wavelength,
    this is also given as a function of the observed wavelength.

    get_var_lss: scipy.interpolate.interp1d
    Interpolation function to compute mapping functions var_lss. See equation 4 of
    du Mas des Bourboux et al. 2020 for details.

    iter_out_prefix: str
    Prefix of the iteration files. These files contain the statistical properties
    of deltas at a given iteration step. Intermediate files will add
    '_iteration{num}.fits.gz' to the prefix for intermediate steps and '.fits.gz'
    for the final results.

    lambda_: array of float or None
    Wavelengths where the variance functions and statistics are
    computed. None (and unused) for a logarithmic wavelength solution.

    limit_eta: tuple of floats
    Limits on the correction factor to the contribution of the pipeline estimate
    of the instrumental noise to the variance.

    limit_var_lss: tuple of floats
    Limits on the pixel variance due to Large Scale Structure

    log_lambda: array of float or None
    Logarithm of the rest frame wavelengths where the variance functions and
    statistics are computed. None (and unused) for a linear wavelength solution.

    num_bins_variance: int
    Number of bins to be used to compute variance functions and statistics as
    a function of wavelength.

    num_iterations: int
    Number of iterations to determine the mean continuum shape, LSS variances, etc.

    num_processors: int
    Number of processors to be used to compute the mean continua. None for no
    specified number (subprocess will take its default value).

    order: int
    Order of the polynomial for the continuum fit.

    use_constant_weight: boolean
    If "True", set all the delta weights to one (implemented as eta = 0,
    sigma_lss = 1, fudge = 0).

    use_ivar_as_weight: boolean
    If "True", use ivar as weights (implemented as eta = 1, sigma_lss = fudge = 0).
    """

    def __init__(self, config):
        """Initialize class instance.

        Arguments
        ---------
        config: configparser.SectionProxy
        Parsed options to initialize class

        Raise
        -----
        ExpectedFluxError if Forest.wave_solution is not 'lin' or 'log'
        """
        self.logger = logging.getLogger(__name__)
        super().__init__(config)

        # load variables from config
        self.iter_out_prefix = None
        self.limit_eta = None
        self.limit_var_lss = None
        self.order = None
        self.num_bins_variance = None
        self.num_iterations = None
        self.num_processors = None
        self.use_constant_weight = None
        self.use_ivar_as_weight = None
        self.__parse_config(config)

        # initialize variables
        self.get_eta = None
        self.get_fudge = None
        self.get_mean_cont = None
        self.get_mean_cont_weight = None
        self.get_num_pixels = None
        self.get_valid_fit = None
        self.get_var_lss = None
<<<<<<< HEAD
        self.log_lambda = None
        self._initialize_variables()
=======
        self.lambda_ = None
        self.log_lambda = None
        if Forest.wave_solution == "log":
            self._initialize_variables_log()
        elif Forest.wave_solution == "lin":
            self._initialize_variables_lin()
        else:
            raise ExpectedFluxError("Forest.wave_solution must be either "
                                    "'log' or 'lin'")
>>>>>>> d3d2b152

        self.continuum_fit_parameters = None

        self.get_stack_delta = None
        self.get_stack_delta_weights = None

<<<<<<< HEAD
    def _initialize_variables(self):
        """Initialize useful variables
=======
    def _initialize_variables_lin(self):
        """Initialize useful variables assuming a linear wavelength solution.
        The initialized arrays are:
        - self.get_eta
        - self.get_fudge
        - self.get_mean_cont
        - self.get_num_pixels
        - self.get_var_lss
        - self.lambda_
        """
        # initialize the mean quasar continuum
        # TODO: maybe we can drop this and compute first the mean quasar
        # continuum on compute_mean_expected_flux
        self.get_mean_cont = interp1d(Forest.lambda_rest_frame_grid,
                                      np.ones_like(Forest.lambda_rest_frame_grid),
                                      fill_value="extrapolate")
        self.get_mean_cont_weight = interp1d(Forest.lambda_rest_frame_grid,
                                             np.zeros_like(
                                                 Forest.lambda_rest_frame_grid),
                                             fill_value="extrapolate")

        # initialize the variance-related variables (see equation 4 of
        # du Mas des Bourboux et al. 2020 for details on these variables)
        self.lambda_ = (
            Forest.lambda_grid[0] + (np.arange(self.num_bins_variance) + .5) *
            (Forest.lambda_grid[0] - Forest.lambda_grid[0]) /
            self.num_bins_variance)
        # if use_ivar_as_weight is set, eta, var_lss and fudge will be ignored
        # print a message to inform the user
        if self.use_ivar_as_weight:
            self.logger.info(("using ivar as weights, ignoring eta, "
                              "var_lss, fudge fits"))
            eta = np.ones(self.num_bins_variance)
            var_lss = np.zeros(self.num_bins_variance)
            fudge = np.zeros(self.num_bins_variance)
            num_pixels = np.zeros(self.num_bins_variance)
            valid_fit = np.ones(self.num_bins_variance)
        # if use_constant_weight is set then initialize eta, var_lss, and fudge
        # with values to have constant weights
        elif self.use_constant_weight:
            self.logger.info(("using constant weights, ignoring eta, "
                              "var_lss, fudge fits"))
            eta = np.zeros(self.num_bins_variance)
            var_lss = np.ones(self.num_bins_variance)
            fudge = np.zeros(self.num_bins_variance)
            num_pixels = np.zeros(self.num_bins_variance)
            valid_fit = np.ones(self.num_bins_variance)
        # normal initialization: eta, var_lss, and fudge are ignored in the
        # first iteration
        else:
            eta = np.ones(self.num_bins_variance)
            var_lss = np.zeros(self.num_bins_variance)
            fudge = np.zeros(self.num_bins_variance)
            num_pixels = np.zeros(self.num_bins_variance)
            valid_fit = np.zeros(self.num_bins_variance)

        self.get_eta = interp1d(self.lambda_,
                                eta,
                                fill_value='extrapolate',
                                kind='nearest')
        self.get_var_lss = interp1d(self.lambda_,
                                    var_lss,
                                    fill_value='extrapolate',
                                    kind='nearest')
        self.get_fudge = interp1d(self.lambda_,
                                  fudge,
                                  fill_value='extrapolate',
                                  kind='nearest')
        self.get_num_pixels = interp1d(self.lambda_,
                                       num_pixels,
                                       fill_value="extrapolate",
                                       kind='nearest')
        self.get_valid_fit = interp1d(self.lambda_,
                                      valid_fit,
                                      fill_value="extrapolate",
                                      kind='nearest')

    def _initialize_variables_log(self):
        """Initialize useful variables assuming a log-linear wavelength solution.
>>>>>>> d3d2b152
        The initialized arrays are:
        - self.get_eta
        - self.get_fudge
        - self.get_mean_cont
        - self.get_num_pixels
        - self.get_valid_fit
        - self.get_var_lss
        - self.log_lambda
        """
        # check that Forest variables are set
        try:
            Forest.class_variable_check()
        except AstronomicalObjectError:
            raise ExpectedFluxError("Forest class variables need to be set "
                                    "before initializing variables here." )

        # initialize the mean quasar continuum
        # TODO: maybe we can drop this and compute first the mean quasar
        # continuum on compute_mean_expected_flux
        self.get_mean_cont = interp1d(Forest.log_lambda_rest_frame_grid,
                                      np.ones_like(Forest.log_lambda_rest_frame_grid),
                                      fill_value="extrapolate")
        self.get_mean_cont_weight = interp1d(Forest.log_lambda_rest_frame_grid,
                                             np.zeros_like(
                                                 Forest.log_lambda_rest_frame_grid),
                                             fill_value="extrapolate")


        # initialize the variance-related variables (see equation 4 of
        # du Mas des Bourboux et al. 2020 for details on these variables)
        self.log_lambda = (Forest.log_lambda_grid[0] +
                           (np.arange(self.num_bins_variance) + .5) *
                           (Forest.log_lambda_grid[-1] - Forest.log_lambda_grid[0]) /
                           self.num_bins_variance)

        # if use_ivar_as_weight is set, eta, var_lss and fudge will be ignored
        # print a message to inform the user
        if self.use_ivar_as_weight:
            self.logger.info(("using ivar as weights, ignoring eta, "
                              "var_lss, fudge fits"))
            eta = np.ones(self.num_bins_variance)
            var_lss = np.zeros(self.num_bins_variance)
            fudge = np.zeros(self.num_bins_variance)
            num_pixels = np.zeros(self.num_bins_variance)
            valid_fit = np.ones(self.num_bins_variance)
        # if use_constant_weight is set then initialize eta, var_lss, and fudge
        # with values to have constant weights
        elif self.use_constant_weight:
            self.logger.info(("using constant weights, ignoring eta, "
                              "var_lss, fudge fits"))
            eta = np.zeros(self.num_bins_variance)
            var_lss = np.ones(self.num_bins_variance)
            fudge = np.zeros(self.num_bins_variance)
            num_pixels = np.zeros(self.num_bins_variance)
            valid_fit = np.ones(self.num_bins_variance, dtype=bool)
        # normal initialization: eta, var_lss, and fudge are ignored in the
        # first iteration
        else:
            eta = np.ones(self.num_bins_variance)
            var_lss = np.zeros(self.num_bins_variance) + 0.2
            fudge = np.zeros(self.num_bins_variance)
            num_pixels = np.zeros(self.num_bins_variance)
            valid_fit = np.zeros(self.num_bins_variance, dtype=bool)

        self.get_eta = interp1d(self.log_lambda,
                                eta,
                                fill_value='extrapolate',
                                kind='nearest')
        self.get_var_lss = interp1d(self.log_lambda,
                                    var_lss,
                                    fill_value='extrapolate',
                                    kind='nearest')
        self.get_fudge = interp1d(self.log_lambda,
                                  fudge,
                                  fill_value='extrapolate',
                                  kind='nearest')
        self.get_num_pixels = interp1d(self.log_lambda,
                                       num_pixels,
                                       fill_value="extrapolate",
                                       kind='nearest')
        self.get_valid_fit = interp1d(self.log_lambda,
                                      num_pixels,
                                      fill_value="extrapolate",
                                      kind='nearest')

    def __parse_config(self, config):
        """Parse the configuration options

        Arguments
        ---------
        config: configparser.SectionProxy
        Parsed options to initialize class

        Raises
        ------
        ExpectedFluxError if iter out prefix is not valid
        """
        self.iter_out_prefix = config.get("iter out prefix")
        if self.iter_out_prefix is None:
            raise ExpectedFluxError(
                "Missing argument 'iter out prefix' required "
                "by Dr16ExpectedFlux")
        if "/" in self.iter_out_prefix:
            raise ExpectedFluxError(
                "Error constructing Dr16ExpectedFlux. "
                "'iter out prefix' should not incude folders. "
                f"Found: {self.iter_out_prefix}")

        limit_eta_string = config.get("limit eta")
        if limit_eta_string is None:
            raise ExpectedFluxError(
                "Missing argument 'limit eta' required by Dr16ExpectedFlux")
        limit_eta = limit_eta_string.split(",")
        if limit_eta[0].startswith("(") or limit_eta[0].startswith("["):
            eta_min = float(limit_eta[0][1:])
        else:
            eta_min = float(limit_eta[0])
        if limit_eta[1].endswith(")") or limit_eta[0].endswith("]"):
            eta_max = float(limit_eta[1][:-1])
        else:
            eta_max = float(limit_eta[1])
        self.limit_eta = (eta_min, eta_max)

        limit_var_lss_string = config.get("limit var lss")
        if limit_var_lss_string is None:
            raise ExpectedFluxError(
                "Missing argument 'limit var lss' required by Dr16ExpectedFlux")
        limit_var_lss = limit_var_lss_string.split(",")
        if limit_var_lss[0].startswith("(") or limit_var_lss[0].startswith("["):
            var_lss_min = float(limit_var_lss[0][1:])
        else:
            var_lss_min = float(limit_var_lss[0])
        if limit_var_lss[1].endswith(")") or limit_var_lss[0].endswith("]"):
            var_lss_max = float(limit_var_lss[1][:-1])
        else:
            var_lss_max = float(limit_var_lss[1])
        self.limit_var_lss = (var_lss_min, var_lss_max)

        self.num_bins_variance = config.getint("num bins variance")
        if self.num_bins_variance is None:
            raise ExpectedFluxError(
                "Missing argument 'num bins variance' required by Dr16ExpectedFlux")

        self.num_iterations = config.getint("num iterations")
        if self.num_iterations is None:
            raise ExpectedFluxError(
                "Missing argument 'num iterations' required by Dr16ExpectedFlux")

        self.num_processors = config.getint("num processors")
        if self.num_processors is None:
            raise ExpectedFluxError(
                "Missing argument 'num processors' required by Dr16ExpectedFlux")

        self.order = config.getint("order")
        if self.order is None:
            raise ExpectedFluxError(
                "Missing argument 'order' required by Dr16ExpectedFlux")

        self.use_constant_weight = config.getboolean("use constant weight")
        if self.use_constant_weight is None:
            raise ExpectedFluxError(
                "Missing argument 'use constant weight' required by Dr16ExpectedFlux")

        self.use_ivar_as_weight = config.getboolean("use ivar as weight")
        if self.use_ivar_as_weight is None:
            raise ExpectedFluxError(
                "Missing argument 'use ivar as weight' required by Dr16ExpectedFlux")

    def compute_continuum(self, forest):
        """Compute the forest continuum.

        Fits a model based on the mean quasar continuum and linear function
        (see equation 2 of du Mas des Bourboux et al. 2020)
        Flags the forest with bad_cont if the computation fails.

        Arguments
        ---------
        forest: Forest
        A forest instance where the continuum will be computed

        Return
        ------
        forest: Forest
        The modified forest instance

        Raise
        -----
        ExpectedFluxError if Forest.wave_solution is not 'lin' or 'log'
        """
        self.continuum_fit_parameters = {}

<<<<<<< HEAD
        log_lambda_max = (Forest.log_lambda_rest_frame_grid[-1] +
                          np.log10(1 + forest.z))
        log_lambda_min = (Forest.log_lambda_rest_frame_grid[0] +
                          np.log10(1 + forest.z))
=======
        if Forest.wave_solution == "log":
            log_lambda_max = (Forest.log_lambda_rest_frame_grid[-1] +
                              np.log10(1 + forest.z))
            log_lambda_min = (Forest.log_lambda_rest_frame_grid[0] +
                              np.log10(1 + forest.z))
>>>>>>> d3d2b152

        # get mean continuum
        mean_cont = self.get_mean_cont(forest.log_lambda -
                                       np.log10(1 + forest.z))

<<<<<<< HEAD
        if not self.use_constant_weight:
            # pixel variance due to the Large Scale Strucure
            var_lss = self.get_var_lss(forest.log_lambda)
            # correction factor to the contribution of the pipeline
            # estimate of the instrumental noise to the variance.
            eta = self.get_eta(forest.log_lambda)
            # fudge contribution to the variance
            fudge = self.get_fudge(forest.log_lambda)
=======
            if not self.use_constant_weight:
                # pixel variance due to the Large Scale Strucure
                var_lss = self.get_var_lss(forest.log_lambda)
                # correction factor to the contribution of the pipeline
                # estimate of the instrumental noise to the variance.
                eta = self.get_eta(forest.log_lambda)
                # fudge contribution to the variance
                fudge = self.get_fudge(forest.log_lambda)
        elif Forest.wave_solution == "lin":
            lambda_max = Forest.lambda_rest_frame_grid[-1] * (1 + forest.z)
            lambda_min = Forest.lambda_rest_frame_grid[0] * (1 + forest.z)

            # get mean continuum
            mean_cont = self.get_mean_cont(forest.lambda_ / (1 + forest.z))

            if not self.use_constant_weight:
                # pixel variance due to the Large Scale Strucure
                var_lss = self.get_var_lss(forest.lambda_)
                # correction factor to the contribution of the pipeline
                # estimate of the instrumental noise to the variance.
                eta = self.get_eta(forest.lambda_)
                # fudge contribution to the variance
                fudge = self.get_fudge(forest.lambda_)
        else:
            raise ExpectedFluxError("Forest.wave_solution must be either "
                                    "'log' or 'lin'")
>>>>>>> d3d2b152

        # add transmission correction
        # (previously computed using method add_optical_depth)
        mean_cont *= forest.transmission_correction

        def get_cont_model(p0, p1):
            """Models the flux continuum by multiplying the mean_continuum
            by a linear function

            Arguments:
            ----------
            p0: float
            Zero point of the linear function (flux mean)

            p1: float
            Slope of the linear function (evolution of the flux)

            Global Arguments:
            ----------------
            (defined only in the scope of function cont_fit)

            mean_cont: array of floats
            Mean continuum

            Return
            ------
            model: array of float
            The model

            Raise
            -----
            ExpectedFluxError if Forest.wave_solution is not 'lin' or 'log'
            """
            line = (p1 * (forest.log_lambda - log_lambda_min) /
                    (log_lambda_max - log_lambda_min) + p0)

            return line * mean_cont

        def chi2(p0, p1):
            """Compute the chi2 of a given model (see function model above).

            Arguments
            ---------
            p0: float
            Zero point of the linear function (see function model above)

            p1: float
            Slope of the linear function (see function model above)

            Global arguments
            ----------------
            (defined only in the scope of function compute_continuum)
            eta: array of floats
            Correction factor to the contribution of the pipeline
            estimate of the instrumental noise to the variance.

            Return
            ------
            chi2: float
            The obtained chi2
            """
            cont_model = get_cont_model(p0, p1)

            # force weights=1 when use-constant-weight
            if self.use_constant_weight:
                weights = np.ones_like(cont_model)
            else:
                var_pipe = 1. / forest.ivar / cont_model**2
                ## prep_del.variance is the variance of delta
                ## we want here the weights = ivar(flux)
                variance = eta * var_pipe + var_lss + fudge / var_pipe
                weights = 1.0 / cont_model**2 / variance

            chi2_contribution = (forest.flux - cont_model)**2 * weights
            return chi2_contribution.sum() - np.log(weights).sum()

        p0 = (forest.flux * forest.ivar).sum() / forest.ivar.sum()
        p1 = 0.0

        minimizer = iminuit.Minuit(chi2,
                                   p0=p0,
                                   p1=p1)
        minimizer.errors["p0"] = p0 / 2.
        minimizer.errors["p1"] = p0 / 2.
        minimizer.errordef = 1.
        minimizer.print_level = 0
        minimizer.fixed["p1"] = self.order == 0
        minimizer.migrad()

        forest.bad_continuum_reason = None

        temp_cont_model=get_cont_model(minimizer.values["p0"], minimizer.values["p1"])
        if not minimizer.valid:
            forest.bad_continuum_reason = "minuit didn't converge"
        if np.any(temp_cont_model < 0):
            forest.bad_continuum_reason = "negative continuum"

        if forest.bad_continuum_reason is None:
            forest.continuum = temp_cont_model
            self.continuum_fit_parameters[forest.los_id] = (
                minimizer.values["p0"], minimizer.values["p1"])
        ## if the continuum is negative or minuit didn't converge, then
        ## set it to None
        else:
            forest.continuum = None
            self.continuum_fit_parameters[forest.los_id] = (np.nan, np.nan)

        return forest

    def compute_delta_stack(self, forests, stack_from_deltas=False):
        """Compute a stack of the delta field as a function of wavelength

        Arguments
        ---------
        forests: List of Forest
        A list of Forest from which to compute the deltas.

        stack_from_deltas: bool - default: False
        Flag to determine whether to stack from deltas or compute them

        Raise
        -----
        ExpectedFluxError if Forest.wave_solution is not 'lin' or 'log'
        """
        # TODO: move this to _initialize_variables_lin and
        # _initialize_variables_log (after tests are done)
<<<<<<< HEAD
        stack_delta = np.zeros_like(Forest.log_lambda_grid)
        stack_weight = np.zeros_like(Forest.log_lambda_grid)
=======
        if Forest.wave_solution == "log":
            stack_delta = np.zeros_like(Forest.log_lambda_grid)
            stack_weight = np.zeros_like(Forest.log_lambda_grid)
        elif Forest.wave_solution == "lin":
            stack_delta = np.zeros_like(Forest.lambda_grid)
            stack_weight = np.zeros_like(Forest.lambda_grid)
        else:
            raise ExpectedFluxError("Forest.wave_solution must be either "
                                    "'log' or 'linear'")
>>>>>>> d3d2b152

        for forest in forests:
            if stack_from_deltas:
                delta = forest.delta
                weights = forest.weights
            else:
                # ignore forest if continuum could not be computed
                if forest.continuum is None:
                    continue
                delta = forest.flux / forest.continuum
                var_lss = self.get_var_lss(forest.log_lambda)
                eta = self.get_eta(forest.log_lambda)
                fudge = self.get_fudge(forest.log_lambda)
                var = 1. / forest.ivar / forest.continuum**2
                variance = eta * var + var_lss + fudge / var
                weights = 1. / variance

<<<<<<< HEAD
            bins = find_bins(forest.log_lambda, Forest.log_lambda_grid)
=======
            if Forest.wave_solution == "log":
                bins = find_bins(forest.log_lambda, Forest.log_lambda_grid)

            elif Forest.wave_solution == "lin":
                bins = find_bins(forest.lambda_, Forest.lambda_grid)
            else:
                raise ExpectedFluxError("Forest.wave_solution must be either "
                                        "'log' or 'linear'")
>>>>>>> d3d2b152
            rebin = np.bincount(bins, weights=delta * weights)
            stack_delta[:len(rebin)] += rebin
            rebin = np.bincount(bins, weights=weights)
            stack_weight[:len(rebin)] += rebin

        w = stack_weight > 0
        stack_delta[w] /= stack_weight[w]

<<<<<<< HEAD
        self.get_stack_delta = interp1d(Forest.log_lambda_grid[stack_weight > 0.],
                                        stack_delta[stack_weight > 0.],
                                        kind="nearest",
                                        fill_value="extrapolate")
        self.get_stack_delta_weights = interp1d(
            Forest.log_lambda_grid[stack_weight > 0.],
            stack_weight[stack_weight > 0.],
            kind="nearest",
            fill_value=0.0,
            bounds_error=False)

    def compute_mean_cont(self, forests):
=======
        if Forest.wave_solution == "log":
            self.get_stack_delta = interp1d(Forest.log_lambda_grid[stack_weight > 0.],
                                            stack_delta[stack_weight > 0.],
                                            kind="nearest",
                                            fill_value="extrapolate")
            self.get_stack_delta_weights = interp1d(
                Forest.log_lambda_grid[stack_weight > 0.],
                stack_weight[stack_weight > 0.],
                kind="nearest",
                fill_value=0.0,
                bounds_error=False)
        elif Forest.wave_solution == "lin":
            self.get_stack_delta = interp1d(Forest.lambda_grid[stack_weight > 0.],
                                            stack_delta[stack_weight > 0.],
                                            kind="nearest",
                                            fill_value="extrapolate")
            self.get_stack_delta_weights = interp1d(
                Forest.lambda_grid[stack_weight > 0.],
                stack_weight[stack_weight > 0.],
                kind="nearest",
                fill_value=0.0,
                bounds_error=False)
        else:
            raise ExpectedFluxError("Forest.wave_solution must be either "
                                    "'log' or 'linear'")

    def compute_mean_cont_lin(self, forests):
        """Compute the mean quasar continuum over the whole sample assuming a
        linear wavelength solution. Then updates the value of self.get_mean_cont
        to contain it

        Arguments
        ---------
        forests: List of Forest
        A list of Forest from which to compute the deltas.
        """
        mean_cont = np.zeros_like(Forest.lambda_rest_frame_grid)
        mean_cont_weight = np.zeros_like(Forest.lambda_rest_frame_grid)

        # first compute <F/C> in bins. C=Cont_old*spectrum_dependent_fitting_fct
        # (and Cont_old is constant for all spectra in a bin), thus we actually
        # compute
        #    1/Cont_old * <F/spectrum_dependent_fitting_function>
        for forest in forests:
            if forest.bad_continuum_reason is not None:
                continue
            bins = find_bins(
                forest.lambda_ / (1 + forest.z),
                Forest.lambda_rest_frame_grid
            )

            var_lss = self.get_var_lss(forest.lambda_)
            eta = self.get_eta(forest.lambda_)
            fudge = self.get_fudge(forest.lambda_)
            var_pipe = 1. / forest.ivar / forest.continuum**2
            variance = eta * var_pipe + var_lss + fudge / var_pipe
            weights = 1 / variance
            cont = np.bincount(bins,
                               weights=forest.flux / forest.continuum * weights)
            mean_cont[:len(cont)] += cont
            cont = np.bincount(bins, weights=weights)
            mean_cont_weight[:len(cont)] += cont

        w = mean_cont_weight > 0
        mean_cont[w] /= mean_cont_weight[w]
        mean_cont /= mean_cont.mean()
        lambda_cont = Forest.lambda_rest_frame_grid[w]

        # the new mean continuum is multiplied by the previous one to recover
        # <F/spectrum_dependent_fitting_function>
        new_cont = self.get_mean_cont(lambda_cont) * mean_cont[w]
        self.get_mean_cont = interp1d(lambda_cont,
                                      new_cont,
                                      fill_value="extrapolate")
        self.get_mean_cont_weight = interp1d(lambda_cont,
                                             mean_cont_weight[w],
                                             fill_value=0.0,
                                             bounds_error=False)

    def compute_mean_cont_log(self, forests):
>>>>>>> d3d2b152
        """Compute the mean quasar continuum over the whole sample assuming a
        log-linear wavelength solution. Then updates the value of
        self.get_mean_cont to contain it

        Arguments
        ---------
        forests: List of Forest
        A list of Forest from which to compute the deltas.
        """
        mean_cont = np.zeros_like(Forest.log_lambda_rest_frame_grid)
        mean_cont_weight = np.zeros_like(Forest.log_lambda_rest_frame_grid)

        # first compute <F/C> in bins. C=Cont_old*spectrum_dependent_fitting_fct
        # (and Cont_old is constant for all spectra in a bin), thus we actually
        # compute
        #    1/Cont_old * <F/spectrum_dependent_fitting_function>
        for forest in forests:
            if forest.bad_continuum_reason is not None:
                continue
            bins = find_bins(
                forest.log_lambda - np.log10(1 + forest.z),
                Forest.log_lambda_rest_frame_grid
            )

            var_lss = self.get_var_lss(forest.log_lambda)
            eta = self.get_eta(forest.log_lambda)
            fudge = self.get_fudge(forest.log_lambda)
            var_pipe = 1. / forest.ivar / forest.continuum**2
            variance = eta * var_pipe + var_lss + fudge / var_pipe
            weights = 1 / variance
            cont = np.bincount(bins,
                               weights=forest.flux / forest.continuum * weights)
            mean_cont[:len(cont)] += cont
            cont = np.bincount(bins, weights=weights)
            mean_cont_weight[:len(cont)] += cont

        w = mean_cont_weight > 0
        mean_cont[w] /= mean_cont_weight[w]
        mean_cont /= mean_cont.mean()
        log_lambda_cont = Forest.log_lambda_rest_frame_grid[w]

        # the new mean continuum is multiplied by the previous one to recover
        # <F/spectrum_dependent_fitting_function>
        new_cont = self.get_mean_cont(log_lambda_cont) * mean_cont[w]
        self.get_mean_cont = interp1d(log_lambda_cont,
                                      new_cont,
                                      fill_value="extrapolate")
        self.get_mean_cont_weight = interp1d(log_lambda_cont,
                                             mean_cont_weight[w],
                                             fill_value=0.0,
                                             bounds_error=False)

    def compute_expected_flux(self, forests):
        """Compute the mean expected flux of the forests.
        This includes the quasar continua and the mean transimission. It is
        computed iteratively following as explained in du Mas des Bourboux et
        al. (2020)

        Arguments
        ---------
        forests: List of Forest
        A list of Forest from which to compute the deltas.

        Raise
        -----
        ExpectedFluxError if Forest.wave_solution is not 'lin' or 'log'
        """
        context = multiprocessing.get_context('fork')
        for iteration in range(self.num_iterations):
            self.logger.progress(
                f"Continuum fitting: starting iteration {iteration} of {self.num_iterations}"
            )
            if self.num_processors > 1:
                pool = context.Pool(processes=self.num_processors)
                forests = pool.map(self.compute_continuum, forests)
                pool.close()
            else:
                forests = [self.compute_continuum(f) for f in forests]

            if iteration < self.num_iterations - 1:
                # Compute mean continuum (stack in rest-frame)
                self.compute_mean_cont(forests)

                # Compute observer-frame mean quantities (var_lss, eta, fudge)
                if not (self.use_ivar_as_weight or self.use_constant_weight):
                    self.compute_var_stats(forests)

            # compute the mean deltas
            self.compute_delta_stack(forests)

            # Save the iteration step
            if iteration == self.num_iterations - 1:
                self.save_iteration_step(-1)
            else:
                self.save_iteration_step(iteration)

            self.logger.progress(
                f"Continuum fitting: ending iteration {iteration} of "
                f"{self.num_iterations}")

        # now loop over forests to populate los_ids
        self.populate_los_ids(forests)

    def compute_var_stats(self, forests):
        """Compute variance functions and statistics

        This function computes the statistics required to fit the mapping functions
        eta, var_lss, and fudge. It also computes the functions themselves. See
        equation 4 of du Mas des Bourboux et al. 2020 for details.

        Arguments
        ---------
        forests: List of Forest
        A list of Forest from which to compute the deltas.

        Raise
        -----
        ExpectedFluxError if wavelength solution is not valid
        """
        # initialize arrays
        eta = np.zeros(self.num_bins_variance)
        var_lss = np.zeros(self.num_bins_variance)
        fudge = np.zeros(self.num_bins_variance)
        error_eta = np.zeros(self.num_bins_variance)
        error_var_lss = np.zeros(self.num_bins_variance)
        error_fudge = np.zeros(self.num_bins_variance)
        num_pixels = np.zeros(self.num_bins_variance)
        valid_fit = np.zeros(self.num_bins_variance)

        # define an array to contain the possible values of pipeline variances
        # the measured pipeline variance of the deltas will be averaged using the
        # same binning, and the two arrays will be compared to fit the functions
        # eta, var_lss, and fudge
        num_var_bins = 100  # TODO: update this to self.num_bins_variance
        var_pipe_min = np.log10(1e-5)
        var_pipe_max = np.log10(2.)
        var_pipe_values = 10**(var_pipe_min +
                               ((np.arange(num_var_bins) + .5) *
                                (var_pipe_max - var_pipe_min) / num_var_bins))

        # initialize arrays to compute the statistics of deltas
        var_delta = np.zeros(self.num_bins_variance * num_var_bins)
        mean_delta = np.zeros(self.num_bins_variance * num_var_bins)
        var2_delta = np.zeros(self.num_bins_variance * num_var_bins)
        count = np.zeros(self.num_bins_variance * num_var_bins)
        num_qso = np.zeros(self.num_bins_variance * num_var_bins)

        # compute delta statistics, binning the variance according to 'ivar'
        for forest in forests:
            # ignore forest if continuum could not be computed
            if forest.continuum is None:
                continue
            var_pipe = 1 / forest.ivar / forest.continuum**2
            w = ((np.log10(var_pipe) > var_pipe_min) &
                 (np.log10(var_pipe) < var_pipe_max))

            # select the pipeline variance bins
            var_pipe_bins = np.floor(
                (np.log10(var_pipe) - var_pipe_min) /
                (var_pipe_max - var_pipe_min) * num_var_bins).astype(int)
            # filter the values with a pipeline variance out of range
            var_pipe_bins = var_pipe_bins[w]

            # select the wavelength bins
<<<<<<< HEAD
            log_lambda_bins = (
                (forest.log_lambda - Forest.log_lambda_grid[0]) /
                (Forest.log_lambda_grid[-1] - Forest.log_lambda_grid[0]) *
                self.num_bins_variance).astype(int)
            # filter the values with a pipeline variance out of range
            log_lambda_bins = log_lambda_bins[w]
            # compute overall bin
            bins = var_pipe_bins + num_var_bins * log_lambda_bins
=======
            if Forest.wave_solution == "log":
                log_lambda_bins = (
                    (forest.log_lambda - Forest.log_lambda_grid[0]) /
                    (Forest.log_lambda_grid[-1] - Forest.log_lambda_grid[0]) *
                    self.num_bins_variance).astype(int)
                # filter the values with a pipeline variance out of range
                log_lambda_bins = log_lambda_bins[w]
                # compute overall bin
                bins = var_pipe_bins + num_var_bins * log_lambda_bins
            elif Forest.wave_solution == "lin":
                log_lambda_bins = (
                    (forest.lambda_ - Forest.lambda_grid[0]) /
                    (Forest.lambda_grid[-1] - Forest.lambda_grid[0]) *
                    self.num_bins_variance).astype(int)
                # filter the values with a pipeline variance out of range
                lambda_bins = lambda_bins[w]
                # compute overall bin
                bins = var_pipe_bins + num_var_bins * lambda_bins
            else:
                raise ExpectedFluxError("Forest.wave_solution must be either "
                                        "'log' or 'linear'")
>>>>>>> d3d2b152

            # compute deltas
            delta = (forest.flux / forest.continuum - 1)
            delta = delta[w]

            # add contributions to delta statistics
            rebin = np.bincount(bins, weights=delta)
            mean_delta[:len(rebin)] += rebin

            rebin = np.bincount(bins, weights=delta**2)
            var_delta[:len(rebin)] += rebin

            rebin = np.bincount(bins, weights=delta**4)
            var2_delta[:len(rebin)] += rebin

            rebin = np.bincount(bins)
            count[:len(rebin)] += rebin
            num_qso[np.unique(bins)] += 1

        # normalise and finish the computation of delta statistics
        w = count > 0
        var_delta[w] /= count[w]
        mean_delta[w] /= count[w]
        var_delta -= mean_delta**2
        var2_delta[w] /= count[w]
        var2_delta -= var_delta**2
        var2_delta[w] /= count[w]

        # fit the functions eta, var_lss, and fudge
        chi2_in_bin = np.zeros(self.num_bins_variance)
        fudge_ref = 1e-7

        self.logger.progress(" Mean quantities in observer-frame")
        if Forest.wave_solution == "log":
            self.logger.progress(
                " loglam    eta      var_lss  fudge    chi2     num_pix ")
        elif Forest.wave_solution == "lin":
            self.logger.progress(
                " lam    eta      var_lss  fudge    chi2     num_pix ")
        else:
            raise ExpectedFluxError("Forest.wave_solution must be either "
                                    "'log' or 'linear'")
        for index in range(self.num_bins_variance):
            # pylint: disable-msg=cell-var-from-loop
            # this function is defined differntly at each step of the loop
            def chi2(eta, var_lss, fudge):
                """Compute the chi2 of the fit of eta, var_lss, and fudge for a
                wavelength bin

                Arguments
                ---------
                eta: float
                Correction factor to the contribution of the pipeline
                estimate of the instrumental noise to the variance.

                var_lss: float
                Pixel variance due to the Large Scale Strucure

                fudge: float
                Fudge contribution to the pixel variance

                Global arguments
                ----------------
                (defined only in the scope of function compute_var_stats):

                var_delta: array of floats
                Variance of the delta field

                var2_delta: array of floats
                Square of the variance of the delta field

                index: int
                Index with the selected wavelength bin

                num_var_bins: int
                Number of bins in which the pipeline variance values are split

                var_pipe_values: array of floats
                Value of the pipeline variance in pipeline variance bins

                num_qso: array of ints
                Number of quasars in each pipeline variance bin

                Return
                ------
                chi2: float
                The obtained chi2
                """
                variance = eta * var_pipe_values + var_lss + fudge * fudge_ref / var_pipe_values
                chi2_contribution = (
                    var_delta[index * num_var_bins:(index + 1) * num_var_bins] -
                    variance)
                weights = var2_delta[index * num_var_bins:(index + 1) *
                                     num_var_bins]
                w = num_qso[index * num_var_bins:(index + 1) *
                            num_var_bins] > 100
                return np.sum(chi2_contribution[w]**2 / weights[w])

            minimizer = iminuit.Minuit(chi2,
                                       name=("eta", "var_lss", "fudge"),
                                       eta=1.,
                                       var_lss=0.1,
                                       fudge=1.)
            minimizer.errors["eta"] = 0.05
            minimizer.errors["var_lss"] = 0.05
            minimizer.errors["fudge"] = 0.05
            minimizer.errordef = 1.
            minimizer.print_level = 0
            minimizer.limits["eta"] = self.limit_eta
            minimizer.limits["var_lss"] = self.limit_var_lss
            minimizer.limits["fudge"] = (0, None)
            minimizer.migrad()

            if minimizer.valid:
                minimizer.hesse()
                eta[index] = minimizer.values["eta"]
                var_lss[index] = minimizer.values["var_lss"]
                fudge[index] = minimizer.values["fudge"] * fudge_ref
                error_eta[index] = minimizer.errors["eta"]
                error_var_lss[index] = minimizer.errors["var_lss"]
                error_fudge[index] = minimizer.errors["fudge"] * fudge_ref
                valid_fit[index] = True
            else:
                eta[index] = 1.
                var_lss[index] = 0.1
                fudge[index] = 1. * fudge_ref
                error_eta[index] = 0.
                error_var_lss[index] = 0.
                error_fudge[index] = 0.
                valid_fit[index] = False
            num_pixels[index] = count[index * num_var_bins:(index + 1) *
                                      num_var_bins].sum()
            chi2_in_bin[index] = minimizer.fval

            self.logger.progress(
                f" {self.log_lambda[index]:.3e} "
                f"{eta[index]:.2e} {var_lss[index]:.2e} {fudge[index]:.2e} "
                + f"{chi2_in_bin[index]:.2e} {num_pixels[index]:.2e} ")

        w = num_pixels > 0

        self.get_eta = interp1d(self.log_lambda[w],
                                eta[w],
                                fill_value="extrapolate",
                                kind="nearest")
        self.get_var_lss = interp1d(self.log_lambda[w],
                                    var_lss[w],
                                    fill_value="extrapolate",
                                    kind="nearest")
        self.get_fudge = interp1d(self.log_lambda[w],
                                  fudge[w],
                                  fill_value="extrapolate",
                                  kind="nearest")

    def populate_los_ids(self, forests):
        """Populate the dictionary los_ids with the mean expected flux, weights,
        and inverse variance arrays for each line-of-sight.

        Arguments
        ---------
        forests: List of Forest
        A list of Forest from which to compute the deltas.
        """
        for forest in forests:
            if forest.bad_continuum_reason is not None:
                continue
            # get the variance functions and statistics
            stack_delta = self.get_stack_delta(forest.log_lambda)
            var_lss = self.get_var_lss(forest.log_lambda)
            eta = self.get_eta(forest.log_lambda)
            fudge = self.get_fudge(forest.log_lambda)

            mean_expected_flux = forest.continuum * stack_delta
            var_pipe = 1. / forest.ivar / mean_expected_flux**2
            variance = eta * var_pipe + var_lss + fudge / var_pipe
            weights = 1. / variance

            if isinstance(forest, Pk1dForest):
                ivar = forest.ivar / (eta +
                                      (eta == 0)) * (mean_expected_flux**2)

                self.los_ids[forest.los_id] = {
                    "mean expected flux": mean_expected_flux,
                    "weights": weights,
                    "ivar": ivar,
                    "continuum": forest.continuum,
                }
            else:
                self.los_ids[forest.los_id] = {
                    "mean expected flux": mean_expected_flux,
                    "weights": weights,
                    "continuum": forest.continuum,
                }

    def save_iteration_step(self, iteration):
        """Save the statistical properties of deltas at a given iteration
        step

        Arguments
        ---------
        iteration: int
        Iteration number. -1 for final iteration

        Raise
        -----
        ExpectedFluxError if Forest.wave_solution is not 'lin' or 'log'
        """
        if iteration == -1:
            iter_out_file = self.iter_out_prefix + ".fits.gz"
        else:
            iter_out_file = self.iter_out_prefix + f"_iteration{iteration+1}.fits.gz"

        with fitsio.FITS(self.out_dir + iter_out_file, 'rw',
                         clobber=True) as results:
            header = {}
            header["FITORDER"] = self.order
<<<<<<< HEAD
=======
            if Forest.wave_solution == "log":
                # TODO: update this once the TODO in compute continua is fixed
                results.write([
                    Forest.log_lambda_grid,
                    self.get_stack_delta(Forest.log_lambda_grid),
                    self.get_stack_delta_weights(Forest.log_lambda_grid)
                ],
                              names=['loglam', 'stack', 'weight'],
                              header=header,
                              extname='STACK_DELTAS')

                results.write([
                    self.log_lambda,
                    self.get_eta(self.log_lambda),
                    self.get_var_lss(self.log_lambda),
                    self.get_fudge(self.log_lambda),
                    self.get_num_pixels(self.log_lambda),
                    self.get_valid_fit(self.log_lambda)
                ],
                              names=['loglam', 'eta', 'var_lss', 'fudge',
                                     'num_pixels', 'valid_fit'],
                              extname='VAR_FUNC')

                results.write([
                    Forest.log_lambda_rest_frame_grid,
                    self.get_mean_cont(Forest.log_lambda_rest_frame_grid),
                    self.get_mean_cont_weight(Forest.log_lambda_rest_frame_grid),
                ],
                              names=['loglam_rest', 'mean_cont', 'weight'],
                              extname='CONT')
            elif Forest.wave_solution == "lin":
                # TODO: update this once the TODO in compute continua is fixed
                results.write([
                    Forest.lambda_grid,
                    self.get_stack_delta(Forest.lambda_grid),
                    self.get_stack_delta_weights(Forest.lambda_grid)
                ],
                              names=['lambda', 'stack', 'weight'],
                              header=header,
                              extname='STACK_DELTAS')

                results.write([
                    self.lambda_,
                    self.get_eta(self.lambda_),
                    self.get_var_lss(self.lambda_),
                    self.get_fudge(self.lambda_),
                    self.get_num_pixels(self.lambda_),
                    self.get_valid_fit(self.lambda_)
                ],
                              names=['lambda', 'eta', 'var_lss', 'fudge',
                                     'num_pixels', 'valid_fit'],
                              extname='VAR_FUNC')

                results.write([
                    Forest.lambda_rest_frame_grid,
                    self.get_mean_cont(Forest.lambda_rest_frame_grid),
                    self.get_mean_cont_weight(Forest.lambda_rest_frame_grid),
                ],
                              names=['lambda_rest_frame', 'mean_cont', 'weight'],
                              extname='CONT')
>>>>>>> d3d2b152

            # TODO: update this once the TODO in compute continua is fixed
            results.write([
                Forest.log_lambda_grid,
                self.get_stack_delta(Forest.log_lambda_grid),
                self.get_stack_delta_weights(Forest.log_lambda_grid)
            ],
                          names=['loglam', 'stack', 'weight'],
                          header=header,
                          extname='STACK_DELTAS')

            results.write([
                self.log_lambda,
                self.get_eta(self.log_lambda),
                self.get_var_lss(self.log_lambda),
                self.get_fudge(self.log_lambda)
            ],
                          names=['loglam', 'eta', 'var_lss', 'fudge'],
                          extname='VAR_FUNC')

            results.write([
                Forest.log_lambda_rest_frame_grid,
                self.get_mean_cont(Forest.log_lambda_rest_frame_grid),
                self.get_mean_cont_weight(Forest.log_lambda_rest_frame_grid),
            ],
                          names=['loglam_rest', 'mean_cont', 'weight'],
                          extname='CONT')<|MERGE_RESOLUTION|>--- conflicted
+++ resolved
@@ -39,14 +39,8 @@
     -------
     extract_deltas (from ExpectedFlux)
     __init__
-<<<<<<< HEAD
     _initialize_arrays
-    _parse_config
-=======
-    _initialize_arrays_lin
-    _initialize_arrays_log
     __parse_config
->>>>>>> d3d2b152
     compute_continuum
         get_cont_model
         chi2
@@ -179,110 +173,16 @@
         self.get_num_pixels = None
         self.get_valid_fit = None
         self.get_var_lss = None
-<<<<<<< HEAD
         self.log_lambda = None
         self._initialize_variables()
-=======
-        self.lambda_ = None
-        self.log_lambda = None
-        if Forest.wave_solution == "log":
-            self._initialize_variables_log()
-        elif Forest.wave_solution == "lin":
-            self._initialize_variables_lin()
-        else:
-            raise ExpectedFluxError("Forest.wave_solution must be either "
-                                    "'log' or 'lin'")
->>>>>>> d3d2b152
 
         self.continuum_fit_parameters = None
 
         self.get_stack_delta = None
         self.get_stack_delta_weights = None
 
-<<<<<<< HEAD
     def _initialize_variables(self):
         """Initialize useful variables
-=======
-    def _initialize_variables_lin(self):
-        """Initialize useful variables assuming a linear wavelength solution.
-        The initialized arrays are:
-        - self.get_eta
-        - self.get_fudge
-        - self.get_mean_cont
-        - self.get_num_pixels
-        - self.get_var_lss
-        - self.lambda_
-        """
-        # initialize the mean quasar continuum
-        # TODO: maybe we can drop this and compute first the mean quasar
-        # continuum on compute_mean_expected_flux
-        self.get_mean_cont = interp1d(Forest.lambda_rest_frame_grid,
-                                      np.ones_like(Forest.lambda_rest_frame_grid),
-                                      fill_value="extrapolate")
-        self.get_mean_cont_weight = interp1d(Forest.lambda_rest_frame_grid,
-                                             np.zeros_like(
-                                                 Forest.lambda_rest_frame_grid),
-                                             fill_value="extrapolate")
-
-        # initialize the variance-related variables (see equation 4 of
-        # du Mas des Bourboux et al. 2020 for details on these variables)
-        self.lambda_ = (
-            Forest.lambda_grid[0] + (np.arange(self.num_bins_variance) + .5) *
-            (Forest.lambda_grid[0] - Forest.lambda_grid[0]) /
-            self.num_bins_variance)
-        # if use_ivar_as_weight is set, eta, var_lss and fudge will be ignored
-        # print a message to inform the user
-        if self.use_ivar_as_weight:
-            self.logger.info(("using ivar as weights, ignoring eta, "
-                              "var_lss, fudge fits"))
-            eta = np.ones(self.num_bins_variance)
-            var_lss = np.zeros(self.num_bins_variance)
-            fudge = np.zeros(self.num_bins_variance)
-            num_pixels = np.zeros(self.num_bins_variance)
-            valid_fit = np.ones(self.num_bins_variance)
-        # if use_constant_weight is set then initialize eta, var_lss, and fudge
-        # with values to have constant weights
-        elif self.use_constant_weight:
-            self.logger.info(("using constant weights, ignoring eta, "
-                              "var_lss, fudge fits"))
-            eta = np.zeros(self.num_bins_variance)
-            var_lss = np.ones(self.num_bins_variance)
-            fudge = np.zeros(self.num_bins_variance)
-            num_pixels = np.zeros(self.num_bins_variance)
-            valid_fit = np.ones(self.num_bins_variance)
-        # normal initialization: eta, var_lss, and fudge are ignored in the
-        # first iteration
-        else:
-            eta = np.ones(self.num_bins_variance)
-            var_lss = np.zeros(self.num_bins_variance)
-            fudge = np.zeros(self.num_bins_variance)
-            num_pixels = np.zeros(self.num_bins_variance)
-            valid_fit = np.zeros(self.num_bins_variance)
-
-        self.get_eta = interp1d(self.lambda_,
-                                eta,
-                                fill_value='extrapolate',
-                                kind='nearest')
-        self.get_var_lss = interp1d(self.lambda_,
-                                    var_lss,
-                                    fill_value='extrapolate',
-                                    kind='nearest')
-        self.get_fudge = interp1d(self.lambda_,
-                                  fudge,
-                                  fill_value='extrapolate',
-                                  kind='nearest')
-        self.get_num_pixels = interp1d(self.lambda_,
-                                       num_pixels,
-                                       fill_value="extrapolate",
-                                       kind='nearest')
-        self.get_valid_fit = interp1d(self.lambda_,
-                                      valid_fit,
-                                      fill_value="extrapolate",
-                                      kind='nearest')
-
-    def _initialize_variables_log(self):
-        """Initialize useful variables assuming a log-linear wavelength solution.
->>>>>>> d3d2b152
         The initialized arrays are:
         - self.get_eta
         - self.get_fudge
@@ -474,24 +374,15 @@
         """
         self.continuum_fit_parameters = {}
 
-<<<<<<< HEAD
         log_lambda_max = (Forest.log_lambda_rest_frame_grid[-1] +
                           np.log10(1 + forest.z))
         log_lambda_min = (Forest.log_lambda_rest_frame_grid[0] +
                           np.log10(1 + forest.z))
-=======
-        if Forest.wave_solution == "log":
-            log_lambda_max = (Forest.log_lambda_rest_frame_grid[-1] +
-                              np.log10(1 + forest.z))
-            log_lambda_min = (Forest.log_lambda_rest_frame_grid[0] +
-                              np.log10(1 + forest.z))
->>>>>>> d3d2b152
 
         # get mean continuum
         mean_cont = self.get_mean_cont(forest.log_lambda -
                                        np.log10(1 + forest.z))
 
-<<<<<<< HEAD
         if not self.use_constant_weight:
             # pixel variance due to the Large Scale Strucure
             var_lss = self.get_var_lss(forest.log_lambda)
@@ -500,34 +391,6 @@
             eta = self.get_eta(forest.log_lambda)
             # fudge contribution to the variance
             fudge = self.get_fudge(forest.log_lambda)
-=======
-            if not self.use_constant_weight:
-                # pixel variance due to the Large Scale Strucure
-                var_lss = self.get_var_lss(forest.log_lambda)
-                # correction factor to the contribution of the pipeline
-                # estimate of the instrumental noise to the variance.
-                eta = self.get_eta(forest.log_lambda)
-                # fudge contribution to the variance
-                fudge = self.get_fudge(forest.log_lambda)
-        elif Forest.wave_solution == "lin":
-            lambda_max = Forest.lambda_rest_frame_grid[-1] * (1 + forest.z)
-            lambda_min = Forest.lambda_rest_frame_grid[0] * (1 + forest.z)
-
-            # get mean continuum
-            mean_cont = self.get_mean_cont(forest.lambda_ / (1 + forest.z))
-
-            if not self.use_constant_weight:
-                # pixel variance due to the Large Scale Strucure
-                var_lss = self.get_var_lss(forest.lambda_)
-                # correction factor to the contribution of the pipeline
-                # estimate of the instrumental noise to the variance.
-                eta = self.get_eta(forest.lambda_)
-                # fudge contribution to the variance
-                fudge = self.get_fudge(forest.lambda_)
-        else:
-            raise ExpectedFluxError("Forest.wave_solution must be either "
-                                    "'log' or 'lin'")
->>>>>>> d3d2b152
 
         # add transmission correction
         # (previously computed using method add_optical_depth)
@@ -654,20 +517,8 @@
         """
         # TODO: move this to _initialize_variables_lin and
         # _initialize_variables_log (after tests are done)
-<<<<<<< HEAD
         stack_delta = np.zeros_like(Forest.log_lambda_grid)
         stack_weight = np.zeros_like(Forest.log_lambda_grid)
-=======
-        if Forest.wave_solution == "log":
-            stack_delta = np.zeros_like(Forest.log_lambda_grid)
-            stack_weight = np.zeros_like(Forest.log_lambda_grid)
-        elif Forest.wave_solution == "lin":
-            stack_delta = np.zeros_like(Forest.lambda_grid)
-            stack_weight = np.zeros_like(Forest.lambda_grid)
-        else:
-            raise ExpectedFluxError("Forest.wave_solution must be either "
-                                    "'log' or 'linear'")
->>>>>>> d3d2b152
 
         for forest in forests:
             if stack_from_deltas:
@@ -685,18 +536,7 @@
                 variance = eta * var + var_lss + fudge / var
                 weights = 1. / variance
 
-<<<<<<< HEAD
             bins = find_bins(forest.log_lambda, Forest.log_lambda_grid)
-=======
-            if Forest.wave_solution == "log":
-                bins = find_bins(forest.log_lambda, Forest.log_lambda_grid)
-
-            elif Forest.wave_solution == "lin":
-                bins = find_bins(forest.lambda_, Forest.lambda_grid)
-            else:
-                raise ExpectedFluxError("Forest.wave_solution must be either "
-                                        "'log' or 'linear'")
->>>>>>> d3d2b152
             rebin = np.bincount(bins, weights=delta * weights)
             stack_delta[:len(rebin)] += rebin
             rebin = np.bincount(bins, weights=weights)
@@ -705,7 +545,6 @@
         w = stack_weight > 0
         stack_delta[w] /= stack_weight[w]
 
-<<<<<<< HEAD
         self.get_stack_delta = interp1d(Forest.log_lambda_grid[stack_weight > 0.],
                                         stack_delta[stack_weight > 0.],
                                         kind="nearest",
@@ -718,91 +557,8 @@
             bounds_error=False)
 
     def compute_mean_cont(self, forests):
-=======
-        if Forest.wave_solution == "log":
-            self.get_stack_delta = interp1d(Forest.log_lambda_grid[stack_weight > 0.],
-                                            stack_delta[stack_weight > 0.],
-                                            kind="nearest",
-                                            fill_value="extrapolate")
-            self.get_stack_delta_weights = interp1d(
-                Forest.log_lambda_grid[stack_weight > 0.],
-                stack_weight[stack_weight > 0.],
-                kind="nearest",
-                fill_value=0.0,
-                bounds_error=False)
-        elif Forest.wave_solution == "lin":
-            self.get_stack_delta = interp1d(Forest.lambda_grid[stack_weight > 0.],
-                                            stack_delta[stack_weight > 0.],
-                                            kind="nearest",
-                                            fill_value="extrapolate")
-            self.get_stack_delta_weights = interp1d(
-                Forest.lambda_grid[stack_weight > 0.],
-                stack_weight[stack_weight > 0.],
-                kind="nearest",
-                fill_value=0.0,
-                bounds_error=False)
-        else:
-            raise ExpectedFluxError("Forest.wave_solution must be either "
-                                    "'log' or 'linear'")
-
-    def compute_mean_cont_lin(self, forests):
-        """Compute the mean quasar continuum over the whole sample assuming a
-        linear wavelength solution. Then updates the value of self.get_mean_cont
-        to contain it
-
-        Arguments
-        ---------
-        forests: List of Forest
-        A list of Forest from which to compute the deltas.
-        """
-        mean_cont = np.zeros_like(Forest.lambda_rest_frame_grid)
-        mean_cont_weight = np.zeros_like(Forest.lambda_rest_frame_grid)
-
-        # first compute <F/C> in bins. C=Cont_old*spectrum_dependent_fitting_fct
-        # (and Cont_old is constant for all spectra in a bin), thus we actually
-        # compute
-        #    1/Cont_old * <F/spectrum_dependent_fitting_function>
-        for forest in forests:
-            if forest.bad_continuum_reason is not None:
-                continue
-            bins = find_bins(
-                forest.lambda_ / (1 + forest.z),
-                Forest.lambda_rest_frame_grid
-            )
-
-            var_lss = self.get_var_lss(forest.lambda_)
-            eta = self.get_eta(forest.lambda_)
-            fudge = self.get_fudge(forest.lambda_)
-            var_pipe = 1. / forest.ivar / forest.continuum**2
-            variance = eta * var_pipe + var_lss + fudge / var_pipe
-            weights = 1 / variance
-            cont = np.bincount(bins,
-                               weights=forest.flux / forest.continuum * weights)
-            mean_cont[:len(cont)] += cont
-            cont = np.bincount(bins, weights=weights)
-            mean_cont_weight[:len(cont)] += cont
-
-        w = mean_cont_weight > 0
-        mean_cont[w] /= mean_cont_weight[w]
-        mean_cont /= mean_cont.mean()
-        lambda_cont = Forest.lambda_rest_frame_grid[w]
-
-        # the new mean continuum is multiplied by the previous one to recover
-        # <F/spectrum_dependent_fitting_function>
-        new_cont = self.get_mean_cont(lambda_cont) * mean_cont[w]
-        self.get_mean_cont = interp1d(lambda_cont,
-                                      new_cont,
-                                      fill_value="extrapolate")
-        self.get_mean_cont_weight = interp1d(lambda_cont,
-                                             mean_cont_weight[w],
-                                             fill_value=0.0,
-                                             bounds_error=False)
-
-    def compute_mean_cont_log(self, forests):
->>>>>>> d3d2b152
-        """Compute the mean quasar continuum over the whole sample assuming a
-        log-linear wavelength solution. Then updates the value of
-        self.get_mean_cont to contain it
+        """Compute the mean quasar continuum over the whole sample.
+        Then updates the value of self.get_mean_cont to contain it
 
         Arguments
         ---------
@@ -964,7 +720,6 @@
             var_pipe_bins = var_pipe_bins[w]
 
             # select the wavelength bins
-<<<<<<< HEAD
             log_lambda_bins = (
                 (forest.log_lambda - Forest.log_lambda_grid[0]) /
                 (Forest.log_lambda_grid[-1] - Forest.log_lambda_grid[0]) *
@@ -973,29 +728,6 @@
             log_lambda_bins = log_lambda_bins[w]
             # compute overall bin
             bins = var_pipe_bins + num_var_bins * log_lambda_bins
-=======
-            if Forest.wave_solution == "log":
-                log_lambda_bins = (
-                    (forest.log_lambda - Forest.log_lambda_grid[0]) /
-                    (Forest.log_lambda_grid[-1] - Forest.log_lambda_grid[0]) *
-                    self.num_bins_variance).astype(int)
-                # filter the values with a pipeline variance out of range
-                log_lambda_bins = log_lambda_bins[w]
-                # compute overall bin
-                bins = var_pipe_bins + num_var_bins * log_lambda_bins
-            elif Forest.wave_solution == "lin":
-                log_lambda_bins = (
-                    (forest.lambda_ - Forest.lambda_grid[0]) /
-                    (Forest.lambda_grid[-1] - Forest.lambda_grid[0]) *
-                    self.num_bins_variance).astype(int)
-                # filter the values with a pipeline variance out of range
-                lambda_bins = lambda_bins[w]
-                # compute overall bin
-                bins = var_pipe_bins + num_var_bins * lambda_bins
-            else:
-                raise ExpectedFluxError("Forest.wave_solution must be either "
-                                        "'log' or 'linear'")
->>>>>>> d3d2b152
 
             # compute deltas
             delta = (forest.flux / forest.continuum - 1)
@@ -1212,69 +944,6 @@
                          clobber=True) as results:
             header = {}
             header["FITORDER"] = self.order
-<<<<<<< HEAD
-=======
-            if Forest.wave_solution == "log":
-                # TODO: update this once the TODO in compute continua is fixed
-                results.write([
-                    Forest.log_lambda_grid,
-                    self.get_stack_delta(Forest.log_lambda_grid),
-                    self.get_stack_delta_weights(Forest.log_lambda_grid)
-                ],
-                              names=['loglam', 'stack', 'weight'],
-                              header=header,
-                              extname='STACK_DELTAS')
-
-                results.write([
-                    self.log_lambda,
-                    self.get_eta(self.log_lambda),
-                    self.get_var_lss(self.log_lambda),
-                    self.get_fudge(self.log_lambda),
-                    self.get_num_pixels(self.log_lambda),
-                    self.get_valid_fit(self.log_lambda)
-                ],
-                              names=['loglam', 'eta', 'var_lss', 'fudge',
-                                     'num_pixels', 'valid_fit'],
-                              extname='VAR_FUNC')
-
-                results.write([
-                    Forest.log_lambda_rest_frame_grid,
-                    self.get_mean_cont(Forest.log_lambda_rest_frame_grid),
-                    self.get_mean_cont_weight(Forest.log_lambda_rest_frame_grid),
-                ],
-                              names=['loglam_rest', 'mean_cont', 'weight'],
-                              extname='CONT')
-            elif Forest.wave_solution == "lin":
-                # TODO: update this once the TODO in compute continua is fixed
-                results.write([
-                    Forest.lambda_grid,
-                    self.get_stack_delta(Forest.lambda_grid),
-                    self.get_stack_delta_weights(Forest.lambda_grid)
-                ],
-                              names=['lambda', 'stack', 'weight'],
-                              header=header,
-                              extname='STACK_DELTAS')
-
-                results.write([
-                    self.lambda_,
-                    self.get_eta(self.lambda_),
-                    self.get_var_lss(self.lambda_),
-                    self.get_fudge(self.lambda_),
-                    self.get_num_pixels(self.lambda_),
-                    self.get_valid_fit(self.lambda_)
-                ],
-                              names=['lambda', 'eta', 'var_lss', 'fudge',
-                                     'num_pixels', 'valid_fit'],
-                              extname='VAR_FUNC')
-
-                results.write([
-                    Forest.lambda_rest_frame_grid,
-                    self.get_mean_cont(Forest.lambda_rest_frame_grid),
-                    self.get_mean_cont_weight(Forest.lambda_rest_frame_grid),
-                ],
-                              names=['lambda_rest_frame', 'mean_cont', 'weight'],
-                              extname='CONT')
->>>>>>> d3d2b152
 
             # TODO: update this once the TODO in compute continua is fixed
             results.write([
