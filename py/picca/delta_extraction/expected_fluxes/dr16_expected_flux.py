--- conflicted
+++ resolved
@@ -132,6 +132,11 @@
     logger: logging.Logger
     Logger object
 
+    min_num_qso_in_fit: int
+    Minimum number of quasars contributing to a bin of wavelength and pipeline
+    variance in order to consider it in the fit. This is passed to
+    LeastsSquaresVarStats.
+
     num_bins_variance: int
     Number of bins to be used to compute variance functions and statistics as
     a function of wavelength.
@@ -697,68 +702,9 @@
         self.logger.progress(
             " loglam    eta      var_lss  fudge    chi2     num_pix valid_fit")
         for index in range(self.num_bins_variance):
-<<<<<<< HEAD
             leasts_squares.set_fit_bins(index)
 
             minimizer = iminuit.Minuit(leasts_squares,
-=======
-            # pylint: disable-msg=cell-var-from-loop
-            # this function is defined differntly at each step of the loop
-            def chi2(eta, var_lss, fudge):
-                """Compute the chi2 of the fit of eta, var_lss, and fudge for a
-                wavelength bin
-
-                Arguments
-                ---------
-                eta: float
-                Correction factor to the contribution of the pipeline
-                estimate of the instrumental noise to the variance.
-
-                var_lss: float
-                Pixel variance due to the Large Scale Strucure
-
-                fudge: float
-                Fudge contribution to the pixel variance
-
-                Global arguments
-                ----------------
-                (defined only in the scope of function compute_var_stats):
-
-                var_delta: array of floats
-                Variance of the delta field
-
-                var2_delta: array of floats
-                Square of the variance of the delta field
-
-                index: int
-                Index with the selected wavelength bin
-
-                num_var_bins: int
-                Number of bins in which the pipeline variance values are split
-
-                var_pipe_values: array of floats
-                Value of the pipeline variance in pipeline variance bins
-
-                num_qso: array of ints
-                Number of quasars in each pipeline variance bin
-
-                Return
-                ------
-                chi2: float
-                The obtained chi2
-                """
-                variance = eta * var_pipe_values + var_lss + fudge * fudge_ref / var_pipe_values
-                chi2_contribution = (
-                    var_delta[index * num_var_bins:(index + 1) * num_var_bins] -
-                    variance)
-                weights = var2_delta[index * num_var_bins:(index + 1) *
-                                     num_var_bins]
-                w = num_qso[index * num_var_bins:(index + 1) *
-                            num_var_bins] > self.min_num_qso_in_fit
-                return np.sum(chi2_contribution[w]**2 / weights[w])
-
-            minimizer = iminuit.Minuit(chi2,
->>>>>>> b3626be1
                                        name=("eta", "var_lss", "fudge"),
                                        eta=eta[index],
                                        var_lss=var_lss[index],
