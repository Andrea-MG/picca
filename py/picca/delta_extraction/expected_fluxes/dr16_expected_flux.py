--- conflicted
+++ resolved
@@ -210,20 +210,8 @@
         # initialize the mean quasar continuum
         # TODO: maybe we can drop this and compute first the mean quasar
         # continuum on compute_mean_expected_flux
-<<<<<<< HEAD
         self.get_mean_cont = interp1d(Forest.lambda_rest_frame_grid,
                                       np.ones_like(Forest.lambda_rest_frame_grid),
-=======
-        num_bins = (int(
-            (Forest.lambda_max_rest_frame - Forest.lambda_min_rest_frame) /
-            Forest.delta_lambda_rest_frame) + 1)
-        self.lambda_rest_frame = (
-            Forest.lambda_min_rest_frame + (np.arange(num_bins) + .5) *
-            (Forest.lambda_max_rest_frame - Forest.lambda_min_rest_frame) /
-            num_bins)
-        self.get_mean_cont = interp1d(self.lambda_rest_frame,
-                                      np.ones_like(self.lambda_rest_frame),
->>>>>>> 4273e898
                                       fill_value="extrapolate")
         self.get_mean_cont_weight = interp1d(Forest.lambda_rest_frame_grid,
                                              np.zeros_like(
