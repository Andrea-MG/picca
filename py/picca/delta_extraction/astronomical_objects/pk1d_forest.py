"""This module defines the abstract class Pk1dForest from which all
objects representing a forest in the Pk1D analysis must inherit from
"""
import numpy as np

from picca.delta_extraction.astronomical_objects.forest import Forest
from picca.delta_extraction.errors import AstronomicalObjectError


class Pk1dForest(Forest):
    """Forest Object

    Methods
    -------
    (see Forest in py/picca/delta_extraction/astronomical_objects/forest.py)
    __init__
    class_variable_check
    consistency_check
    rebin

    Class Attributes
    ----------------
    (see Forest in py/picca/delta_extraction/astronomical_objects/forest.py)

    lambda_abs_igm: float
    Wavelength of the IGM absorber

    Attributes
    ----------
    (see Forest in py/picca/delta_extraction/astronomical_objects/forest.py)

    exposures_diff: array of floats
    Difference between exposures

    mean_z: float
    Mean redshift of the forest

    reso: array of floats
    Resolution of the forest

    reso_pix: array of floats
    Resolution of the forest in pixels
    """

    lambda_abs_igm = None

    def __init__(self, **kwargs):
        """Initialize instance

        Arguments
        ---------
        **kwargs: dict
        Dictionary contiaing the information

        Raise
        -----
        AstronomicalObjectError if there are missing variables
        """
        Pk1dForest.class_variable_check()

        self.exposures_diff = kwargs.get("exposures_diff")
        if self.exposures_diff is None:
            raise AstronomicalObjectError("Error constructing Pk1dForest. "
                                          "Missing variable 'exposures_diff'")
        del kwargs["exposures_diff"]

        self.reso = kwargs.get("reso")
        if self.reso is None:
            raise AstronomicalObjectError("Error constructing Pk1dForest. "
                                          "Missing variable 'reso'")
        del kwargs["reso"]

        self.reso_pix = kwargs.get("reso_pix")
        if self.reso_pix is None:
            raise AstronomicalObjectError("Error constructing Pk1dForest. "
                                          "Missing variable 'reso_pix'")
        del kwargs["reso_pix"]

        # call parent constructor
        super().__init__(**kwargs)

        # compute mean quality variables
        self.mean_reso = self.reso.mean()
        self.mean_z = (
            (np.power(10., self.log_lambda[len(self.log_lambda) - 1]) +
             np.power(10., self.log_lambda[0])) / 2. /
            Pk1dForest.lambda_abs_igm - 1.0)
        self.mean_reso_pix = self.reso_pix.mean()

        self.consistency_check()

    @classmethod
    def class_variable_check(cls):
        """Check that class variables have been correctly initialized"""
        if cls.lambda_abs_igm is None:
            raise AstronomicalObjectError(
                "Error constructing Pk1dForest. Class variable 'lambda_abs_igm' "
                "must be set prior to initialize instances of this type")

    def consistency_check(self):
        """Consistency checks after __init__"""
        super().consistency_check()
        if self.flux.size != self.exposures_diff.size:
            raise AstronomicalObjectError(
                "Error constructing Pk1dForest. 'flux' "
                "and 'exposures_diff' don't have the "
                "same size")
        if "exposures_diff" not in Forest.mask_fields:
            Forest.mask_fields += ["exposures_diff"]
        if "reso" not in Forest.mask_fields:
            Forest.mask_fields += ["reso"]
        if "reso_pix" not in Forest.mask_fields:
            Forest.mask_fields += ["reso_pix"]


    def coadd(self, other):
        """Coadd the information of another forest.

        Extends the coadd method of Forest to also include information
        about the exposures_diff and reso arrays

        Arguments
        ---------
        other: Pk1dForest
        The forest instance to be coadded.

        Raise
        -----
        AstronomicalObjectError if other is not a Pk1dForest instance
        """
        if not isinstance(other, Pk1dForest):
            raise AstronomicalObjectError(
                "Error coadding Pk1dForest. Expected "
                "Pk1dForest instance in other. Found: "
                f"{type(other).__name__}")
        self.exposures_diff = np.append(self.exposures_diff,
                                        other.exposures_diff)
        self.reso = np.append(self.reso, other.reso)
        self.reso_pix = np.append(self.reso_pix, other.reso_pix)
        # coadd the deltas by rebinning
        super().coadd(other)

    def get_data(self):
        """Get the data to be saved in a fits file.

        Extends the get_data method of Forest to also include data for
        ivar and exposures_diff.

        Return
        ------
        cols: list of arrays
        Data of the different variables

        names: list of str
        Names of the different variables

        units: list of str
        Units of the different variables

        comments: list of str
        Comments attached to the different variables
        """
        cols, names, units, comments = super().get_data()

        cols += [self.ivar, self.exposures_diff, self.reso, self.reso_pix]
        names += ["IVAR", "DIFF", "RESO", "RESO_PIX"]
        comments += [
            "Inverse variance. Check input spectra for units",
            "Difference. Check input spectra for units",
            "Resolution estimate (FWHM) for each pixel in units of km/s"
            "Resolution estimate (sigma) for each pixel in units of pixel size"
        ]
        units += ["Flux units", "Flux units", "", ""]

        return cols, names, units, comments

    def get_header(self):
        """Return line-of-sight data to be saved as a fits file header

        Adds to specific Pk1dForest keys to general header (defined in class
        Forsest)

        Return
        ------
        header : list of dict
        A list of dictionaries containing 'name', 'value' and 'comment' fields
        """
        header = super().get_header()
        header += [
            {
                'name': 'MEANZ',
                'value': self.mean_z,
                'comment': 'Mean redshift'
            },
            {
                'name': 'MEANRESO',
                'value': self.mean_reso,
                'comment': 'Mean resolution (km/s)'
            },
            {
                'name': 'MEANRESO_PIX',
                'value': self.mean_reso_pix,
                'comment': 'Mean resolution (pixels)'
            },
        ]

        return header

    def get_metadata(self):
        metadata = super().get_metadata()

        metadata += [
            self.mean_z, self.mean_reso, self.mean_reso_pix
        ]

        return metadata

    @classmethod
    def get_metadata_dtype(cls):
        dtype = super().get_metadata_dtype()

        dtype += [('MEANZ', float), ('MEANRESO', float), ('MEANRESO_PIX', float)]

        return dtype

    @classmethod
    def get_metadata_units(cls):
        units = super().get_metadata_units()

        units += ["", "", ""]

        return units

    def rebin(self):
        """Rebin the arrays and update control variables

        Extends the rebon method of Forest to also rebin exposures_diff and compute
        the control variable mean_reso.

        Rebinned arrays are flux, ivar, lambda_ or log_lambda,
        transmission_correctionm, exposures_diff, and reso. Control variables
        are mean_snr and mean_reso.

        Return
        ------
        rebin_ivar: array of float
        Rebinned version of ivar

        orig_ivar: array of float
        Original version of ivar (before applying the function)

        w1: array of bool
        Masking array for the bins solution

        w2: array of bool
        Masking array for the rebinned ivar solution

        Raise
        -----
        AstronomicalObjectError if Forest.wave_solution is not 'lin' or 'log'
        """
<<<<<<< HEAD
        rebin_ivar, orig_ivar, w1, w2 = super().rebin()
        if len(rebin_ivar) == 0:
            self.exposures_diff = np.array([])
            self.reso = np.array([])
            self.reso_pix = np.array([])
            return [], [], [], []
=======
        bins, rebin_ivar, orig_ivar, w1, w2, wslice_inner = super().rebin()
        if len(rebin_ivar) == 0 or np.sum(w2) == 0:
            self.exposures_diff = np.array([])
            self.reso = np.array([])
            self.reso_pix = np.array([])
            return [], [], [], [], np.array([]), np.array([])
>>>>>>> 6a801a11

        # apply mask due to cuts in bin
        self.exposures_diff = self.exposures_diff[w1]
        self.reso = self.reso[w1]
        self.reso_pix = self.reso_pix[w1]

<<<<<<< HEAD
        # rebin exposures_diff and reso
        rebin_exposures_diff = np.zeros(self.log_lambda_index.max() + 1)
        rebin_reso = np.zeros(self.log_lambda_index.max() + 1)
        rebin_reso_pix = np.zeros(self.log_lambda_index.max() + 1)
        rebin_exposures_diff_aux = np.bincount(self.log_lambda_index,
                                               weights=orig_ivar[w1] *
                                               self.exposures_diff)
        rebin_reso_aux = np.bincount(self.log_lambda_index, weights=orig_ivar[w1] * self.reso)
        rebin_reso_pix_aux = np.bincount(self.log_lambda_index,
                                         weights=orig_ivar[w1] * self.reso_pix)
        rebin_exposures_diff[:len(rebin_exposures_diff_aux
                                 )] += rebin_exposures_diff_aux
        rebin_reso[:len(rebin_reso_aux)] += rebin_reso_aux
        rebin_reso_pix[:len(rebin_reso_pix_aux)] += rebin_reso_pix_aux
=======
        # Find non-empty bins
        binned_arr_size = bins.max() + 1
        final_arr_size = np.sum(wslice_inner)
>>>>>>> 6a801a11

        # rebin exposures_diff and reso
        rebin_exposures_diff = np.bincount(bins,
            weights=orig_ivar[w1] * self.exposures_diff, minlength=binned_arr_size)
        rebin_reso = np.bincount(bins, weights=orig_ivar[w1] * self.reso, minlength=binned_arr_size)
        rebin_reso_pix = np.bincount(bins, weights=orig_ivar[w1] * self.reso_pix,
                                     minlength=binned_arr_size)

        # Remove empty bins but not ivar
        w2_ = (rebin_ivar > 0.) & wslice_inner
        self.exposures_diff = np.zeros(final_arr_size)
        self.reso = np.zeros(final_arr_size)
        self.reso_pix = np.zeros(final_arr_size)

        # apply mask due to rebinned inverse vairane
        self.exposures_diff[w2] = rebin_exposures_diff[w2_] / rebin_ivar[w2_]
        self.reso[w2] = rebin_reso[w2_] / rebin_ivar[w2_]
        self.reso_pix[w2] = rebin_reso_pix[w2_] / rebin_ivar[w2_]

        # finally update control variables
        self.mean_reso = self.reso[w2].mean()
        self.mean_z = (
            (np.power(10., self.log_lambda[len(self.log_lambda) - 1]) +
             np.power(10., self.log_lambda[0])) / 2. /
            Pk1dForest.lambda_abs_igm - 1.0)
        self.mean_reso_pix = self.reso_pix[w2].mean()

        # maybe replace empty resolution values with the mean?
        self.reso[~w2] = self.mean_reso
        self.reso_pix[~w2] = self.mean_reso_pix

        # return weights and binning solution to be used by child classes if
        # required
<<<<<<< HEAD
        return rebin_ivar, orig_ivar, w1, w2
=======
        return bins, rebin_ivar, orig_ivar, w1, w2, wslice_inner
>>>>>>> 6a801a11
<|MERGE_RESOLUTION|>--- conflicted
+++ resolved
@@ -259,53 +259,27 @@
         -----
         AstronomicalObjectError if Forest.wave_solution is not 'lin' or 'log'
         """
-<<<<<<< HEAD
-        rebin_ivar, orig_ivar, w1, w2 = super().rebin()
-        if len(rebin_ivar) == 0:
-            self.exposures_diff = np.array([])
-            self.reso = np.array([])
-            self.reso_pix = np.array([])
-            return [], [], [], []
-=======
-        bins, rebin_ivar, orig_ivar, w1, w2, wslice_inner = super().rebin()
+        rebin_ivar, orig_ivar, w1, w2, wslice_inner = super().rebin()
         if len(rebin_ivar) == 0 or np.sum(w2) == 0:
             self.exposures_diff = np.array([])
             self.reso = np.array([])
             self.reso_pix = np.array([])
-            return [], [], [], [], np.array([]), np.array([])
->>>>>>> 6a801a11
+            return [], [], [], np.array([]), np.array([])
 
         # apply mask due to cuts in bin
         self.exposures_diff = self.exposures_diff[w1]
         self.reso = self.reso[w1]
         self.reso_pix = self.reso_pix[w1]
 
-<<<<<<< HEAD
+        # Find non-empty bins
+        binned_arr_size = self.log_lambda_index.max() + 1
+        final_arr_size = np.sum(wslice_inner)
+
         # rebin exposures_diff and reso
-        rebin_exposures_diff = np.zeros(self.log_lambda_index.max() + 1)
-        rebin_reso = np.zeros(self.log_lambda_index.max() + 1)
-        rebin_reso_pix = np.zeros(self.log_lambda_index.max() + 1)
-        rebin_exposures_diff_aux = np.bincount(self.log_lambda_index,
-                                               weights=orig_ivar[w1] *
-                                               self.exposures_diff)
-        rebin_reso_aux = np.bincount(self.log_lambda_index, weights=orig_ivar[w1] * self.reso)
-        rebin_reso_pix_aux = np.bincount(self.log_lambda_index,
-                                         weights=orig_ivar[w1] * self.reso_pix)
-        rebin_exposures_diff[:len(rebin_exposures_diff_aux
-                                 )] += rebin_exposures_diff_aux
-        rebin_reso[:len(rebin_reso_aux)] += rebin_reso_aux
-        rebin_reso_pix[:len(rebin_reso_pix_aux)] += rebin_reso_pix_aux
-=======
-        # Find non-empty bins
-        binned_arr_size = bins.max() + 1
-        final_arr_size = np.sum(wslice_inner)
->>>>>>> 6a801a11
-
-        # rebin exposures_diff and reso
-        rebin_exposures_diff = np.bincount(bins,
+        rebin_exposures_diff = np.bincount(self.log_lambda_index,
             weights=orig_ivar[w1] * self.exposures_diff, minlength=binned_arr_size)
-        rebin_reso = np.bincount(bins, weights=orig_ivar[w1] * self.reso, minlength=binned_arr_size)
-        rebin_reso_pix = np.bincount(bins, weights=orig_ivar[w1] * self.reso_pix,
+        rebin_reso = np.bincount(self.log_lambda_index, weights=orig_ivar[w1] * self.reso, minlength=binned_arr_size)
+        rebin_reso_pix = np.bincount(self.log_lambda_index, weights=orig_ivar[w1] * self.reso_pix,
                                      minlength=binned_arr_size)
 
         # Remove empty bins but not ivar
@@ -333,8 +307,4 @@
 
         # return weights and binning solution to be used by child classes if
         # required
-<<<<<<< HEAD
-        return rebin_ivar, orig_ivar, w1, w2
-=======
-        return bins, rebin_ivar, orig_ivar, w1, w2, wslice_inner
->>>>>>> 6a801a11
+        return rebin_ivar, orig_ivar, w1, w2, wslice_inner