--- conflicted
+++ resolved
@@ -193,23 +193,16 @@
         -----
         AstronomicalObjectError if Forest.wave_solution is not 'lin' or 'log'
         """
-<<<<<<< HEAD
         rebin_ivar, orig_ivar, w1, w2 = super().rebin()
-        if len(rebin_ivar) == 0:
-            self.resolution_matrix = np.array([[]])
-            return [], [], [], []
-=======
-        bins, rebin_ivar, orig_ivar, w1, w2, wslice_inner = super().rebin()
         if len(rebin_ivar) == 0 or np.sum(w2) == 0:
             self.resolution_matrix = np.array([[]])
-            return [], [], [], [], np.array([]), np.array([])
->>>>>>> 6a801a11
+            return [], [], [], np.array([]), np.array([])
 
         # apply mask due to cuts in bin
         self.resolution_matrix = self.resolution_matrix[:, w1]
 
         # Find non-empty bins
-        binned_arr_size = bins.max() + 1
+        binned_arr_size = self.log_lambda_index.max() + 1
 
         # Do a simple average when ivar=0
         orig_ivar_2 = orig_ivar[w1]
@@ -219,28 +212,18 @@
 
         # rebin resolution_matrix
         rebin_reso_matrix_aux = np.zeros(
-<<<<<<< HEAD
-            (self.resolution_matrix.shape[0], self.log_lambda_index.max() + 1))
-        for index, reso_matrix_col in enumerate(self.resolution_matrix):
-            rebin_reso_matrix_aux[index, :] = np.bincount(
-                self.log_lambda_index, weights=orig_ivar[w1] * reso_matrix_col)
-=======
             (self.resolution_matrix.shape[0], binned_arr_size))
         for index, reso_matrix_col in enumerate(self.resolution_matrix):
             rebin_reso_matrix_aux[index, :] = np.bincount(
-                bins, weights=orig_ivar_2 * reso_matrix_col)
->>>>>>> 6a801a11
+                self.log_lambda_index, weights=orig_ivar_2 * reso_matrix_col)
+
         # apply mask due to rebinned inverse vairane
         self.resolution_matrix = rebin_reso_matrix_aux[:, wslice_inner] / rebin_reso_ivar[
             np.newaxis, wslice_inner]
 
         # return weights and binning solution to be used by child classes if
         # required
-<<<<<<< HEAD
-        return rebin_ivar, orig_ivar, w1, w2
-=======
-        return bins, rebin_ivar, orig_ivar, w1, w2, wslice_inner
->>>>>>> 6a801a11
+        return rebin_ivar, orig_ivar, w1, w2, wslice_inner
 
     @classmethod
     def update_class_variables(cls):
