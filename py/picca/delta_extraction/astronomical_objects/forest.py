"""This module defines the abstract class Forest from which all
objects representing a forest must inherit from
"""
import numpy as np

from picca.delta_extraction.astronomical_object import AstronomicalObject
from picca.delta_extraction.errors import AstronomicalObjectError
from picca.delta_extraction.utils import find_bins

defaults = {
    "mask fields": ["flux", "ivar", "transmission_correction", "log_lambda"],
}

class Forest(AstronomicalObject):
    """Forest Object

    Methods
    -------
    __gt__ (from AstronomicalObject)
    __eq__ (from AstronomicalObject)
    __init__
    class_variable_check
    consistency_check
    coadd
    get_data
    get_header
    rebin
    set_class_variables

    Class Attributes
    ----------------
    blinding: str
    Name of the blinding strategy used

<<<<<<< HEAD
    log_lambda_grid: array of float or None
    Common grid in log_lambda based on the specified minimum and maximum
    wavelengths, and delta_log_lambda.

=======
    lambda_grid: array of float or None
    Common grid in lambda_ based on the specified minimum and maximum
    wavelengths, and delta_lambda.

    lambda_rest_frame_grid: array of float or None (from Forest)
    Same as lambda_grid but for rest-frame wavelengths

    log_lambda_grid: array of float or None
    Common grid in log_lambda based on the specified minimum and maximum
    wavelengths, and delta_log_lambda.

>>>>>>> 4766cb0c
    log_lambda_rest_frame_grid: array of float or None
    Same as log_lambda_grid but for rest-frame wavelengths.

    mask_fields: list of str
    Names of the fields that are affected by masking. In general it will
    be "flux", "ivar", "transmission_correction", and "log_lambda",
    but some child classes might add more.

    wave_solution: "lin" or "log"
    Determines whether the wavelength solution has linear spacing ("lin") or
    logarithmic spacing ("log").

    Attributes
    ----------
    dec: float (from AstronomicalObject)
    Declination (in rad)

    healpix: int (from AstronomicalObject)
    Healpix number associated with (ra, dec)

    los_id: longint (from AstronomicalObject)
    Line-of-sight id. Same as thingid for SDSS data, and same as targetid for
    DESI data

    ra: float (from AstronomicalObject)
    Right ascention (in rad)

    z: float (from AstronomicalObject)
    Redshift

    bad_continuum_reason: str or None
    Reason as to why the continuum fit is not acceptable. None for acceptable
    contiuum.

    continuum: array of float or None
    Quasar continuum. None for no information

    deltas: array of float or None
    Flux-transmission field (delta field). None for no information

    flux: array of float
    Flux

    ivar: array of float
    Inverse variance

    log_lambda: array of float or None
    Logarithm of the wavelength (in Angstroms)

    mean_snr: float
    Mean signal-to-noise of the forest

    transmission_correction: array of float
    Transmission correction.

    weights: array of float or None
    Weights associated to the delta field. None for no information
    """
    blinding = "none"
<<<<<<< HEAD
    log_lambda_grid = None
    log_lambda_rest_frame_grid = None
    mask_fields = []
=======
    lambda_grid = None
    lambda_rest_frame_grid = None
    log_lambda_grid = None
    log_lambda_rest_frame_grid = None
    mask_fields = None
>>>>>>> 4766cb0c
    wave_solution = None

    def __init__(self, **kwargs):
        """Initialize instance

        Arguments
        ---------
        **kwargs: dict
        Dictionary contiaing the information

        Raise
        -----
        AstronomicalObjectError if there are missing variables
        """
        Forest.class_variable_check()

        self.log_lambda = kwargs.get("log_lambda")
        if self.log_lambda is None:
            raise AstronomicalObjectError("Error constructing Forest. "
                                          "Missing variable 'log_lambda'")
        del kwargs["log_lambda"]

        self.bad_continuum_reason = None
        self.continuum = kwargs.get("continuum")
        if kwargs.get("continuum") is not None:
            del kwargs["continuum"]

        self.deltas = kwargs.get("deltas")
        if kwargs.get("deltas") is not None:
            del kwargs["deltas"]

        self.flux = kwargs.get("flux")
        if self.flux is None:
            raise AstronomicalObjectError("Error constructing Forest. "
                                          "Missing variable 'flux'")
        del kwargs["flux"]

        self.ivar = kwargs.get("ivar")
        if self.ivar is None:
            raise AstronomicalObjectError("Error constructing Forest. "
                                          "Missing variable 'ivar'")
        del kwargs["ivar"]

        self.transmission_correction = np.ones_like(self.flux)

        self.weights = kwargs.get("weights")
        if kwargs.get("weights") is not None:
            del kwargs["weights"]

        # compute mean quality variables
        snr = self.flux * np.sqrt(self.ivar)
        self.mean_snr = sum(snr) / float(len(snr))

        # call parent constructor
        super().__init__(**kwargs)

        self.consistency_check()

    @classmethod
    def class_variable_check(cls):
        """Check that class variables have been correctly initialized"""
        if cls.log_lambda_grid is None:
            raise AstronomicalObjectError("Error constructing Forest. "
                                          "Class variable 'log_lambda_grid' "
                                          "must be set prior to initialize "
                                          "instances of this type")
        if cls.log_lambda_rest_frame_grid is None:
            raise AstronomicalObjectError("Error constructing Forest. "
                                          "Class variable 'log_lambda_rest_frame_grid' "
                                          "must be set prior to initialize "
                                          "instances of this type")
        if cls.mask_fields is None:
            raise AstronomicalObjectError(
                "Error constructing Forest. "
                "Expected list in class variable 'mask fields'. "
                f"Found {cls.mask_fields}.")

<<<<<<< HEAD
        if cls.wave_solution is None:
=======
        if cls.wave_solution == "log":
            if cls.log_lambda_grid is None:
                raise AstronomicalObjectError("Error constructing Forest. "
                                              "Class variable 'log_lambda_grid' "
                                              "must be set prior to initialize "
                                              "instances of this type")
            if cls.log_lambda_rest_frame_grid is None:
                raise AstronomicalObjectError("Error constructing Forest. "
                                              "Class variable 'log_lambda_rest_frame_grid' "
                                              "must be set prior to initialize "
                                              "instances of this type")
            if cls.lambda_grid is not None:
                raise AstronomicalObjectError("Error constructing Forest. "
                                              "Class variable 'lambda_grid' "
                                              "should be None. Found: "
                                              f"{cls.lambda_grid}")
            if cls.lambda_rest_frame_grid is not None:
                raise AstronomicalObjectError("Error constructing Forest. "
                                              "Class variable 'lambda_rest_frame_grid' "
                                              "should be None. Found: "
                                              f"{cls.lambda_rest_frame_grid}")
        elif cls.wave_solution == "lin":
            if cls.log_lambda_grid is not None:
                raise AstronomicalObjectError("Error constructing Forest. "
                                              "Class variable 'log_lambda_grid' "
                                              "should be None. Found: "
                                              f"{cls.log_lambda_grid}")
            if cls.log_lambda_rest_frame_grid is not None:
                raise AstronomicalObjectError("Error constructing Forest. "
                                              "Class variable 'log_lambda_rest_frame_grid' "
                                              "should be None. Found: "
                                              f"{cls.log_lambda_rest_frame_grid}")
            if cls.lambda_grid is None:
                raise AstronomicalObjectError("Error constructing Forest. "
                                              "Class variable 'ambda_grid' "
                                              "must be set prior to initialize "
                                              "instances of this type")
            if cls.lambda_rest_frame_grid is None:
                raise AstronomicalObjectError("Error constructing Forest. "
                                              "Class variable 'lambda_rest_frame_grid' "
                                              "must be set prior to initialize "
                                              "instances of this type")
        else:
>>>>>>> 4766cb0c
            raise AstronomicalObjectError("Error constructing Forest. "
                                          "Class variable 'wave_solution' "
                                          "must be set prior to initialize "
                                          "instances of this type")

    def consistency_check(self):
        """Consistency checks after __init__"""
        if self.flux.size != self.ivar.size:
            raise AstronomicalObjectError("Error constructing Forest. 'flux', "
                                          "and 'ivar' don't have the same size")
        if self.log_lambda.size != self.flux.size:
            raise AstronomicalObjectError("Error constructing Forest. "
                                          "'flux'  and 'log_lambda' don't "
                                          "have the same  size")

    def coadd(self, other):
        """Coadd the information of another forest.

        Forests are coadded by rebinning

        Arguments
        ---------
        other: Forest
        The forest instance to be coadded.

        Raise
        -----
        AstronomicalObjectError if other is not an instance of Forest
        AstronomicalObjectError if other has a different los_id
        AstronomicalObjectError if Forest.wave_solution is not 'lin' or 'log'
        """
        if not isinstance(other, Forest):
            raise AstronomicalObjectError("Error coadding Forest. Expected "
                                          "Forest instance in other. Found: "
                                          f"{type(other)}")

        if self.los_id != other.los_id:
            raise AstronomicalObjectError("Attempting to coadd two Forests "
                                          "with different los_id. This should "
                                          f"not happen. this.los_id={self.los_id}, "
                                          f"other.los_id={other.los_id}.")

        self.log_lambda = np.append(self.log_lambda, other.log_lambda)
        self.flux = np.append(self.flux, other.flux)
        self.ivar = np.append(self.ivar, other.ivar)
        self.transmission_correction = np.append(self.transmission_correction,
                                                 other.transmission_correction)

        # coadd the deltas by rebinning
        self.rebin()

    def get_data(self):
        """Get the data to be saved in a fits file.

        Data contains lambda_ or log_lambda depending on whether
        wave_solution is "lin" or "log"
        Data also contains the delta field, the weights and the quasar
        continuum.

        Return
        ------
        cols: list of arrays
        Data of the different variables

        names: list of str
        Names of the different variables

        units: list of str
        Units of the different variables

        comments: list of str
        Comments attached to the different variables

        Raise
        -----
        AstronomicalObjectError if Forest.wave_solution is not 'lin' or 'log'
        """
        cols = []
        names = []
        comments = []
        units = []
        if Forest.wave_solution == "log":
            cols += [self.log_lambda]
            names += ["LOGLAM"]
            comments += ["Log lambda"]
            units += ["log Angstrom"]
            array_size = self.log_lambda.size
        elif Forest.wave_solution == "lin":
            cols += [10**self.log_lambda]
            names += ["LAMBDA"]
            comments += ["Lambda"]
            units += ["Angstrom"]
            array_size = self.log_lambda.size
        else:
            raise AstronomicalObjectError("Error in getting data from Forest. "
                                          "Class variable 'wave_solution' "
                                          "must be either 'lin' or 'log'. "
                                          f"Found: {Forest.wave_solution}")

        if self.deltas is None:
            cols += [np.zeros(array_size, dtype=float)]
        else:
            cols += [self.deltas]
        if Forest.blinding == "none":
            names += ["DELTA"]
        else:
            names += ["DELTA_BLIND"]
        comments += ["Delta field"]
        units += [""]

        if self.weights is None:
            cols += [np.zeros(array_size, dtype=float)]
        else:
            cols += [self.weights]
        names += ["WEIGHT"]
        comments += ["Pixel weights"]
        units += [""]

        if self.continuum is None:
            cols += [np.zeros(array_size, dtype=float)]
        else:
            cols += [self.continuum]
        names += ["CONT"]
        comments += ["Quasar continuum. Check input "
                     "spectra for units"]
        units += ["Flux units"]

        return cols, names, units, comments

    def get_header(self):
        """Return line-of-sight data to be saved as a fits file header

        Adds to specific Forest keys to general header (defined in class
        AstronomicalObject)

        Return
        ------
        header : list of dict
        A list of dictionaries containing 'name', 'value' and 'comment' fields
        """
        header = super().get_header()
        header += [
            {
                'name': 'MEANSNR',
                'value': self.mean_snr,
                'comment': 'Mean SNR'
            },
            {
                'name': 'BLINDING',
                'value': Forest.blinding,
                'comment': "String specifying the blinding strategy"
            }
        ]

        return header

    def rebin(self):
        """Rebin the arrays and update control variables
        Rebinned arrays are flux, ivar, lambda_ or log_lambda, and
        transmission_correction. Control variables are mean_snr

        Return
        ------
        bins: array of float
        Binning solution to be used for the rebinning

        rebin_ivar: array of float
        Rebinned version of ivar

        orig_ivar: array of float
        Original version of ivar (before applying the function)

        w1: array of bool
        Masking array for the bins solution

        w2: array of bool
        Masking array for the rebinned ivar solution

        Raise
        -----
        AstronomicalObjectError if Forest.wave_solution is not 'lin' or 'log'
        AstronomicalObjectError if ivar only has zeros
        """
        orig_ivar = self.ivar.copy()
<<<<<<< HEAD

        # filter arrays
        w1 = (self.log_lambda >= Forest.log_lambda_grid[0])
        w1 = w1 & (self.log_lambda < Forest.log_lambda_grid[-1])
        w1 = w1 & (self.log_lambda - np.log10(1. + self.z) >
                   Forest.log_lambda_rest_frame_grid[0])
        w1 = w1 & (self.log_lambda - np.log10(1. + self.z) <
                   Forest.log_lambda_rest_frame_grid[-1])
        w1 = w1 & (self.ivar > 0.)
        if w1.sum() == 0:
            self.log_lambda = np.array([])
            self.flux = np.array([])
            self.ivar = np.array([])
            self.transmission_correction = np.array([])
            return [], [], [], [], []
        self.log_lambda = self.log_lambda[w1]
        self.flux = self.flux[w1]
        self.ivar = self.ivar[w1]
        self.transmission_correction = self.transmission_correction[w1]

        # compute bins
        bins = find_bins(self.log_lambda, Forest.log_lambda_grid)
=======
        # compute bins
        if Forest.wave_solution == "log":
            delta_log_lambda = Forest.log_lambda_grid[1] - Forest.log_lambda_grid[0]
            half_delta_log_lambda = delta_log_lambda / 2.

            half_delta_log_lambda_rest_frame = (Forest.log_lambda_rest_frame_grid[1] -
                                                Forest.log_lambda_rest_frame_grid[0]) / 2.

            w1 = (self.log_lambda >= Forest.log_lambda_grid[0] - half_delta_log_lambda)
            w1 = w1 & (self.log_lambda < Forest.log_lambda_grid[-1] + half_delta_log_lambda)
            w1 = w1 & (self.log_lambda - np.log10(1. + self.z) >=
                       Forest.log_lambda_rest_frame_grid[0] - half_delta_log_lambda_rest_frame)
            w1 = w1 & (self.log_lambda - np.log10(1. + self.z) <
                       Forest.log_lambda_rest_frame_grid[-1] + half_delta_log_lambda_rest_frame)
            w1 = w1 & (self.ivar > 0.)
            if w1.sum() == 0:
                self.log_lambda = np.array([])
                self.flux = np.array([])
                self.ivar = np.array([])
                self.transmission_correction = np.array([])
                return [], [], [], [], []
            self.log_lambda = self.log_lambda[w1]
            self.flux = self.flux[w1]
            self.ivar = self.ivar[w1]
            self.transmission_correction = self.transmission_correction[w1]

            bins = find_bins(self.log_lambda, Forest.log_lambda_grid)
            self.log_lambda = Forest.log_lambda_grid[0] + bins * delta_log_lambda

        elif Forest.wave_solution == "lin":
            delta_lambda = Forest.lambda_grid[1] - Forest.lambda_grid[0]
            half_delta_lambda = delta_lambda / 2.

            half_delta_lambda_rest_frame = (Forest.lambda_rest_frame_grid[1] -
                                            Forest.lambda_rest_frame_grid[0]) / 2.
            w1 = (self.lambda_ >= Forest.lambda_grid[0] - half_delta_lambda)
            w1 = w1 & (self.lambda_ < Forest.lambda_grid[-1] + half_delta_lambda)
            w1 = w1 & (self.lambda_ / (1. + self.z) >= Forest.lambda_rest_frame_grid[0] - half_delta_lambda_rest_frame)
            w1 = w1 & (self.lambda_ / (1. + self.z) < Forest.lambda_rest_frame_grid[-1] + half_delta_lambda_rest_frame)
            w1 = w1 & (self.ivar > 0.)
            if w1.sum() == 0:
                self.lambda_ = np.array([])
                self.flux = np.array([])
                self.ivar = np.array([])
                self.transmission_correction = np.array([])
                return [], [], [], [], []
            self.lambda_ = self.lambda_[w1]
            self.flux = self.flux[w1]
            self.ivar = self.ivar[w1]
            self.transmission_correction = self.transmission_correction[w1]

            bins = find_bins(self.lambda_, Forest.lambda_grid)
            self.lambda_ = Forest.lambda_grid[0] + bins * delta_lambda
        else:
            raise AstronomicalObjectError("Error in rebinning Forest. "
                                          "Class variable 'wave_solution' "
                                          "must be either 'lin' or 'log'. "
                                          f"Found: {Forest.wave_solution}")
>>>>>>> 4766cb0c

        # rebin flux, ivar and transmission_correction
        rebin_flux = np.zeros(bins.max() + 1)
        rebin_transmission_correction = np.zeros(bins.max() + 1)
        rebin_ivar = np.zeros(bins.max() + 1)
        rebin_flux_aux = np.bincount(bins, weights=self.ivar * self.flux)
        rebin_transmission_correction_aux = np.bincount(
            bins, weights=(self.ivar * self.transmission_correction))
        rebin_ivar_aux = np.bincount(bins, weights=self.ivar)
        rebin_flux[:len(rebin_flux_aux)] += rebin_flux_aux
        rebin_transmission_correction[:
                                      len(rebin_transmission_correction_aux
                                         )] += rebin_transmission_correction_aux
        rebin_ivar[:len(rebin_ivar_aux)] += rebin_ivar_aux

        w2 = (rebin_ivar > 0.)
        if w2.sum() == 0:
            raise AstronomicalObjectError(
                "Attempting to rebin arrays flux and "
                "ivar in class Forest, but ivar seems "
                "to contain only zeros")
        self.flux = rebin_flux[w2] / rebin_ivar[w2]
        self.transmission_correction = rebin_transmission_correction[
            w2] / rebin_ivar[w2]
        self.ivar = rebin_ivar[w2]

        # then rebin wavelength
        if self.wave_solution == "log":
<<<<<<< HEAD
            pixel_step = Forest.log_lambda_grid[1] - Forest.log_lambda_grid[0]
            rebin_log_lambda = (Forest.log_lambda_grid[0] +
                                np.arange(bins.max() + 1) * pixel_step)
            self.log_lambda = rebin_log_lambda[w2]
        elif self.wave_solution == "lin":
            pixel_step = 10**Forest.log_lambda_grid[1] - 10**Forest.log_lambda_grid[0]
            rebin_lambda = (10**Forest.log_lambda_grid[0] +
                            np.arange(bins.max() + 1) * pixel_step)
            self.log_lambda = np.log10(rebin_lambda[w2])
=======
            rebin_lambda = (Forest.log_lambda_grid[0] +
                            np.arange(bins.max() + 1) * delta_log_lambda)
            self.log_lambda = rebin_lambda[w2]
        elif self.wave_solution == "lin":
            rebin_lambda = (Forest.lambda_grid[0] +
                            np.arange(bins.max() + 1) * delta_lambda)
            self.lambda_ = rebin_lambda[w2]
>>>>>>> 4766cb0c
        else:
            raise AstronomicalObjectError("wavelength solution must be either "
                                          "'log' or 'linear'")

        # finally update control variables
        snr = self.flux * np.sqrt(self.ivar)
        self.mean_snr = sum(snr) / float(len(snr))

        # return weights and binning solution to be used by child classes if
        # required
        return bins, rebin_ivar, orig_ivar, w1, w2

    @classmethod
    def set_class_variables(cls, lambda_min, lambda_max,
                            lambda_min_rest_frame,
                            lambda_max_rest_frame,
                            pixel_step, wave_solution):
        """Set class variables
<<<<<<< HEAD

=======
>>>>>>> 4766cb0c
        Arguments
        ---------
        lambda_min: float
        Logarithm of the minimum wavelength (in Angs) to be considered in a forest.
<<<<<<< HEAD

        lambda_max: float
        Logarithm of the maximum wavelength (in Angs) to be considered in a forest.

        lambda_min_rest_frame: float or None
        As lambda_min but for rest-frame wavelength.

        lambda_max_rest_frame: float
        As lambda_max but for rest-frame wavelength.

=======
        lambda_max: float
        Logarithm of the maximum wavelength (in Angs) to be considered in a forest.
        lambda_min_rest_frame: float or None
        As lambda_min but for rest-frame wavelength.
        lambda_max_rest_frame: float
        As lambda_max but for rest-frame wavelength.
>>>>>>> 4766cb0c
        pixel_step: float
        Wavelength cahnge between two pixels. If pixel_step is "log" this is in
        units of the logarithm of the wavelength (in Angs). If pixel_step is "lin"
        this is in units of the wavelength (in Angs).
<<<<<<< HEAD

=======
>>>>>>> 4766cb0c
        wave_solution: "log" or "lin"
        Specifies whether we want to construct a wavelength grid that is evenly
        spaced on wavelength (lin) or on the logarithm of the wavelength (log)
        """
        if wave_solution == "log":
            cls.log_lambda_grid = np.arange(
                np.log10(lambda_min),
<<<<<<< HEAD
                np.log10(lambda_max)+ pixel_step/2,
                pixel_step)
            cls.log_lambda_rest_frame_grid = np.arange(
                np.log10(lambda_min_rest_frame),
                np.log10(lambda_max_rest_frame)+ pixel_step/2,
                pixel_step)
        elif wave_solution == "lin":
            cls.log_lambda_grid = np.log10(np.arange(
                lambda_min,
                lambda_max+ pixel_step/2,
                pixel_step))
            cls.log_lambda_rest_frame_grid = np.log10(np.arange(
                lambda_min_rest_frame,
                lambda_max_rest_frame + pixel_step/2,
                pixel_step))
=======
                np.log10(lambda_max) + pixel_step/2,
                pixel_step)
            cls.log_lambda_rest_frame_grid = np.arange(
                np.log10(lambda_min_rest_frame) + pixel_step/2,
                np.log10(lambda_max_rest_frame),
                pixel_step)
            cls.mask_fields = defaults.get("mask fields log").copy()
        elif wave_solution == "lin":
            cls.lambda_grid = np.arange(
                lambda_min,
                lambda_max + pixel_step/2,
                pixel_step)
            cls.lambda_rest_frame_grid = np.arange(
                lambda_min_rest_frame + pixel_step/2,
                lambda_max_rest_frame,
                pixel_step)
            cls.mask_fields = defaults.get("mask fields lin").copy()
>>>>>>> 4766cb0c
        else:
            raise AstronomicalObjectError("Error in setting Forest class "
                                          "variables. 'wave_solution' "
                                          "must be either 'lin' or 'log'. "
                                          f"Found: {wave_solution}")

<<<<<<< HEAD
        cls.wave_solution = wave_solution

        cls.mask_fields = defaults.get("mask fields").copy()
=======
        cls.wave_solution = wave_solution
>>>>>>> 4766cb0c
<|MERGE_RESOLUTION|>--- conflicted
+++ resolved
@@ -32,24 +32,10 @@
     blinding: str
     Name of the blinding strategy used
 
-<<<<<<< HEAD
     log_lambda_grid: array of float or None
     Common grid in log_lambda based on the specified minimum and maximum
     wavelengths, and delta_log_lambda.
 
-=======
-    lambda_grid: array of float or None
-    Common grid in lambda_ based on the specified minimum and maximum
-    wavelengths, and delta_lambda.
-
-    lambda_rest_frame_grid: array of float or None (from Forest)
-    Same as lambda_grid but for rest-frame wavelengths
-
-    log_lambda_grid: array of float or None
-    Common grid in log_lambda based on the specified minimum and maximum
-    wavelengths, and delta_log_lambda.
-
->>>>>>> 4766cb0c
     log_lambda_rest_frame_grid: array of float or None
     Same as log_lambda_grid but for rest-frame wavelengths.
 
@@ -109,17 +95,9 @@
     Weights associated to the delta field. None for no information
     """
     blinding = "none"
-<<<<<<< HEAD
     log_lambda_grid = None
     log_lambda_rest_frame_grid = None
     mask_fields = []
-=======
-    lambda_grid = None
-    lambda_rest_frame_grid = None
-    log_lambda_grid = None
-    log_lambda_rest_frame_grid = None
-    mask_fields = None
->>>>>>> 4766cb0c
     wave_solution = None
 
     def __init__(self, **kwargs):
@@ -197,53 +175,7 @@
                 "Expected list in class variable 'mask fields'. "
                 f"Found {cls.mask_fields}.")
 
-<<<<<<< HEAD
         if cls.wave_solution is None:
-=======
-        if cls.wave_solution == "log":
-            if cls.log_lambda_grid is None:
-                raise AstronomicalObjectError("Error constructing Forest. "
-                                              "Class variable 'log_lambda_grid' "
-                                              "must be set prior to initialize "
-                                              "instances of this type")
-            if cls.log_lambda_rest_frame_grid is None:
-                raise AstronomicalObjectError("Error constructing Forest. "
-                                              "Class variable 'log_lambda_rest_frame_grid' "
-                                              "must be set prior to initialize "
-                                              "instances of this type")
-            if cls.lambda_grid is not None:
-                raise AstronomicalObjectError("Error constructing Forest. "
-                                              "Class variable 'lambda_grid' "
-                                              "should be None. Found: "
-                                              f"{cls.lambda_grid}")
-            if cls.lambda_rest_frame_grid is not None:
-                raise AstronomicalObjectError("Error constructing Forest. "
-                                              "Class variable 'lambda_rest_frame_grid' "
-                                              "should be None. Found: "
-                                              f"{cls.lambda_rest_frame_grid}")
-        elif cls.wave_solution == "lin":
-            if cls.log_lambda_grid is not None:
-                raise AstronomicalObjectError("Error constructing Forest. "
-                                              "Class variable 'log_lambda_grid' "
-                                              "should be None. Found: "
-                                              f"{cls.log_lambda_grid}")
-            if cls.log_lambda_rest_frame_grid is not None:
-                raise AstronomicalObjectError("Error constructing Forest. "
-                                              "Class variable 'log_lambda_rest_frame_grid' "
-                                              "should be None. Found: "
-                                              f"{cls.log_lambda_rest_frame_grid}")
-            if cls.lambda_grid is None:
-                raise AstronomicalObjectError("Error constructing Forest. "
-                                              "Class variable 'ambda_grid' "
-                                              "must be set prior to initialize "
-                                              "instances of this type")
-            if cls.lambda_rest_frame_grid is None:
-                raise AstronomicalObjectError("Error constructing Forest. "
-                                              "Class variable 'lambda_rest_frame_grid' "
-                                              "must be set prior to initialize "
-                                              "instances of this type")
-        else:
->>>>>>> 4766cb0c
             raise AstronomicalObjectError("Error constructing Forest. "
                                           "Class variable 'wave_solution' "
                                           "must be set prior to initialize "
@@ -428,15 +360,19 @@
         AstronomicalObjectError if ivar only has zeros
         """
         orig_ivar = self.ivar.copy()
-<<<<<<< HEAD
-
-        # filter arrays
-        w1 = (self.log_lambda >= Forest.log_lambda_grid[0])
-        w1 = w1 & (self.log_lambda < Forest.log_lambda_grid[-1])
-        w1 = w1 & (self.log_lambda - np.log10(1. + self.z) >
-                   Forest.log_lambda_rest_frame_grid[0])
+        # compute bins
+        delta_log_lambda = Forest.log_lambda_grid[1] - Forest.log_lambda_grid[0]
+        half_delta_log_lambda = delta_log_lambda / 2.
+
+        half_delta_log_lambda_rest_frame = (Forest.log_lambda_rest_frame_grid[1] -
+                                            Forest.log_lambda_rest_frame_grid[0]) / 2.
+
+        w1 = (self.log_lambda >= Forest.log_lambda_grid[0] - half_delta_log_lambda)
+        w1 = w1 & (self.log_lambda < Forest.log_lambda_grid[-1] + half_delta_log_lambda)
+        w1 = w1 & (self.log_lambda - np.log10(1. + self.z) >=
+                   Forest.log_lambda_rest_frame_grid[0] - half_delta_log_lambda_rest_frame)
         w1 = w1 & (self.log_lambda - np.log10(1. + self.z) <
-                   Forest.log_lambda_rest_frame_grid[-1])
+                   Forest.log_lambda_rest_frame_grid[-1] + half_delta_log_lambda_rest_frame)
         w1 = w1 & (self.ivar > 0.)
         if w1.sum() == 0:
             self.log_lambda = np.array([])
@@ -449,68 +385,8 @@
         self.ivar = self.ivar[w1]
         self.transmission_correction = self.transmission_correction[w1]
 
-        # compute bins
         bins = find_bins(self.log_lambda, Forest.log_lambda_grid)
-=======
-        # compute bins
-        if Forest.wave_solution == "log":
-            delta_log_lambda = Forest.log_lambda_grid[1] - Forest.log_lambda_grid[0]
-            half_delta_log_lambda = delta_log_lambda / 2.
-
-            half_delta_log_lambda_rest_frame = (Forest.log_lambda_rest_frame_grid[1] -
-                                                Forest.log_lambda_rest_frame_grid[0]) / 2.
-
-            w1 = (self.log_lambda >= Forest.log_lambda_grid[0] - half_delta_log_lambda)
-            w1 = w1 & (self.log_lambda < Forest.log_lambda_grid[-1] + half_delta_log_lambda)
-            w1 = w1 & (self.log_lambda - np.log10(1. + self.z) >=
-                       Forest.log_lambda_rest_frame_grid[0] - half_delta_log_lambda_rest_frame)
-            w1 = w1 & (self.log_lambda - np.log10(1. + self.z) <
-                       Forest.log_lambda_rest_frame_grid[-1] + half_delta_log_lambda_rest_frame)
-            w1 = w1 & (self.ivar > 0.)
-            if w1.sum() == 0:
-                self.log_lambda = np.array([])
-                self.flux = np.array([])
-                self.ivar = np.array([])
-                self.transmission_correction = np.array([])
-                return [], [], [], [], []
-            self.log_lambda = self.log_lambda[w1]
-            self.flux = self.flux[w1]
-            self.ivar = self.ivar[w1]
-            self.transmission_correction = self.transmission_correction[w1]
-
-            bins = find_bins(self.log_lambda, Forest.log_lambda_grid)
-            self.log_lambda = Forest.log_lambda_grid[0] + bins * delta_log_lambda
-
-        elif Forest.wave_solution == "lin":
-            delta_lambda = Forest.lambda_grid[1] - Forest.lambda_grid[0]
-            half_delta_lambda = delta_lambda / 2.
-
-            half_delta_lambda_rest_frame = (Forest.lambda_rest_frame_grid[1] -
-                                            Forest.lambda_rest_frame_grid[0]) / 2.
-            w1 = (self.lambda_ >= Forest.lambda_grid[0] - half_delta_lambda)
-            w1 = w1 & (self.lambda_ < Forest.lambda_grid[-1] + half_delta_lambda)
-            w1 = w1 & (self.lambda_ / (1. + self.z) >= Forest.lambda_rest_frame_grid[0] - half_delta_lambda_rest_frame)
-            w1 = w1 & (self.lambda_ / (1. + self.z) < Forest.lambda_rest_frame_grid[-1] + half_delta_lambda_rest_frame)
-            w1 = w1 & (self.ivar > 0.)
-            if w1.sum() == 0:
-                self.lambda_ = np.array([])
-                self.flux = np.array([])
-                self.ivar = np.array([])
-                self.transmission_correction = np.array([])
-                return [], [], [], [], []
-            self.lambda_ = self.lambda_[w1]
-            self.flux = self.flux[w1]
-            self.ivar = self.ivar[w1]
-            self.transmission_correction = self.transmission_correction[w1]
-
-            bins = find_bins(self.lambda_, Forest.lambda_grid)
-            self.lambda_ = Forest.lambda_grid[0] + bins * delta_lambda
-        else:
-            raise AstronomicalObjectError("Error in rebinning Forest. "
-                                          "Class variable 'wave_solution' "
-                                          "must be either 'lin' or 'log'. "
-                                          f"Found: {Forest.wave_solution}")
->>>>>>> 4766cb0c
+        self.log_lambda = Forest.log_lambda_grid[0] + bins * delta_log_lambda
 
         # rebin flux, ivar and transmission_correction
         rebin_flux = np.zeros(bins.max() + 1)
@@ -539,7 +415,6 @@
 
         # then rebin wavelength
         if self.wave_solution == "log":
-<<<<<<< HEAD
             pixel_step = Forest.log_lambda_grid[1] - Forest.log_lambda_grid[0]
             rebin_log_lambda = (Forest.log_lambda_grid[0] +
                                 np.arange(bins.max() + 1) * pixel_step)
@@ -549,15 +424,6 @@
             rebin_lambda = (10**Forest.log_lambda_grid[0] +
                             np.arange(bins.max() + 1) * pixel_step)
             self.log_lambda = np.log10(rebin_lambda[w2])
-=======
-            rebin_lambda = (Forest.log_lambda_grid[0] +
-                            np.arange(bins.max() + 1) * delta_log_lambda)
-            self.log_lambda = rebin_lambda[w2]
-        elif self.wave_solution == "lin":
-            rebin_lambda = (Forest.lambda_grid[0] +
-                            np.arange(bins.max() + 1) * delta_lambda)
-            self.lambda_ = rebin_lambda[w2]
->>>>>>> 4766cb0c
         else:
             raise AstronomicalObjectError("wavelength solution must be either "
                                           "'log' or 'linear'")
@@ -576,15 +442,11 @@
                             lambda_max_rest_frame,
                             pixel_step, wave_solution):
         """Set class variables
-<<<<<<< HEAD
-
-=======
->>>>>>> 4766cb0c
+
         Arguments
         ---------
         lambda_min: float
         Logarithm of the minimum wavelength (in Angs) to be considered in a forest.
-<<<<<<< HEAD
 
         lambda_max: float
         Logarithm of the maximum wavelength (in Angs) to be considered in a forest.
@@ -595,22 +457,11 @@
         lambda_max_rest_frame: float
         As lambda_max but for rest-frame wavelength.
 
-=======
-        lambda_max: float
-        Logarithm of the maximum wavelength (in Angs) to be considered in a forest.
-        lambda_min_rest_frame: float or None
-        As lambda_min but for rest-frame wavelength.
-        lambda_max_rest_frame: float
-        As lambda_max but for rest-frame wavelength.
->>>>>>> 4766cb0c
         pixel_step: float
         Wavelength cahnge between two pixels. If pixel_step is "log" this is in
         units of the logarithm of the wavelength (in Angs). If pixel_step is "lin"
         this is in units of the wavelength (in Angs).
-<<<<<<< HEAD
-
-=======
->>>>>>> 4766cb0c
+
         wave_solution: "log" or "lin"
         Specifies whether we want to construct a wavelength grid that is evenly
         spaced on wavelength (lin) or on the logarithm of the wavelength (log)
@@ -618,51 +469,27 @@
         if wave_solution == "log":
             cls.log_lambda_grid = np.arange(
                 np.log10(lambda_min),
-<<<<<<< HEAD
-                np.log10(lambda_max)+ pixel_step/2,
-                pixel_step)
-            cls.log_lambda_rest_frame_grid = np.arange(
-                np.log10(lambda_min_rest_frame),
-                np.log10(lambda_max_rest_frame)+ pixel_step/2,
-                pixel_step)
-        elif wave_solution == "lin":
-            cls.log_lambda_grid = np.log10(np.arange(
-                lambda_min,
-                lambda_max+ pixel_step/2,
-                pixel_step))
-            cls.log_lambda_rest_frame_grid = np.log10(np.arange(
-                lambda_min_rest_frame,
-                lambda_max_rest_frame + pixel_step/2,
-                pixel_step))
-=======
                 np.log10(lambda_max) + pixel_step/2,
                 pixel_step)
             cls.log_lambda_rest_frame_grid = np.arange(
                 np.log10(lambda_min_rest_frame) + pixel_step/2,
                 np.log10(lambda_max_rest_frame),
                 pixel_step)
-            cls.mask_fields = defaults.get("mask fields log").copy()
         elif wave_solution == "lin":
-            cls.lambda_grid = np.arange(
+            cls.log_lambda_grid = np.log10(np.arange(
                 lambda_min,
                 lambda_max + pixel_step/2,
                 pixel_step)
-            cls.lambda_rest_frame_grid = np.arange(
+            cls.log_lambda_rest_frame_grid = np.log10(np.arange(
                 lambda_min_rest_frame + pixel_step/2,
                 lambda_max_rest_frame,
                 pixel_step)
-            cls.mask_fields = defaults.get("mask fields lin").copy()
->>>>>>> 4766cb0c
         else:
             raise AstronomicalObjectError("Error in setting Forest class "
                                           "variables. 'wave_solution' "
                                           "must be either 'lin' or 'log'. "
                                           f"Found: {wave_solution}")
 
-<<<<<<< HEAD
         cls.wave_solution = wave_solution
 
-        cls.mask_fields = defaults.get("mask fields").copy()
-=======
-        cls.wave_solution = wave_solution
->>>>>>> 4766cb0c
+        cls.mask_fields = defaults.get("mask fields").copy()