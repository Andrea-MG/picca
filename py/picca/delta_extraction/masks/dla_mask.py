"""This module defines the classes DlaMask and Dla used in the
masking of DLAs"""
import logging

from astropy.table import Table
import fitsio
import numpy as np

from picca.delta_extraction.astronomical_objects.forest import Forest
from picca.delta_extraction.errors import MaskError
from picca.delta_extraction.mask import Mask
from picca.delta_extraction.utils import ABSORBER_IGM

defaults = {
    "dla mask limit": 0.8,
    "los_id name": "THING_ID",
}

accepted_options = ["dla mask limit", "los_id name", "mask file", "filename"]

np.random.seed(0)
num_points = 10000
gaussian_dist = np.random.normal(size=num_points) * np.sqrt(2)


class DlaMask(Mask):
    """Class to mask DLAs

    Methods
    -------
    __init__
    apply_mask

    Attributes
    ----------
    los_ids: dict (from Mask)
    A dictionary with the DLAs contained in each line of sight. Keys are the
    identifier for the line of sight and values are lists of (z_abs, nhi)

    dla_mask_limit: float
    Lower limit on the DLA transmission. Transmissions below this number are
    masked

    logger: logging.Logger
    Logger object

    mask: astropy.Table
    Table containing specific intervals of wavelength to be masked for DLAs
    """
    def __init__(self, config):
        """Initializes class instance.

        Arguments
        ---------
        config: configparser.SectionProxy
        Parsed options to initialize class

        Raise
        -----
        MaskError if there are missing variables
        MaskError if input file does not have extension DLACAT
        MaskError if input file does not have fields THING_ID, Z, NHI in extension
        DLACAT
        MaskError upon OsError when reading the mask file
        """
        self.logger = logging.getLogger(__name__)

        super().__init__()

        # first load the dla catalogue
        filename = config.get("filename")
        if filename is None:
            raise MaskError("Missing argument 'filename' required by DlaMask")

        los_id_name = config.get("los_id name")
        if los_id_name is None:
            raise MaskError(
                "Missing argument 'los_id name' required by DlaMask")

        self.logger.progress(f"Reading DLA catalog from: {filename}")
        columns_list = [los_id_name, "Z", "NHI"]
        try:
            hdul = fitsio.FITS(filename)
            cat = {col: hdul["DLACAT"][col][:] for col in columns_list}
        except OSError:
            raise MaskError(f"Error loading DlaMask. File {filename} does "
                            "not have extension 'DLACAT'")
        except ValueError:
            aux = "', '".join(columns_list)
            raise MaskError(f"Error loading DlaMask. File {filename} does "
                            f"not have fields '{aux}' in HDU 'DLACAT'")
        finally:
            hdul.close()

        # group DLAs on the same line of sight together
        self.los_ids = {}
        for los_id in np.unique(cat[los_id_name]):
            w = (los_id == cat[los_id_name])
            self.los_ids[los_id] = list(zip(cat["Z"][w], cat['NHI'][w]))
        num_dlas = np.sum([len(los_id) for los_id in self.los_ids.values()])

        self.logger.progress('In catalog: {} DLAs'.format(num_dlas))
        self.logger.progress('In catalog: {} forests have a DLA\n'.format(
            len(self.los_ids)))

        # setup transmission limit
        # transmissions below this number are masked
        self.dla_mask_limit = config.getfloat("dla mask limit")
        if self.dla_mask_limit is None:
            raise MaskError("Missing argument 'dla mask limit' "
                            "required by DlaMask")

        # load mask
        mask_file = config.get("mask file")
        if mask_file is not None:
            try:
                self.mask = Table.read(mask_file,
                                       names=('type', 'wave_min', 'wave_max',
                                              'frame'),
                                       format='ascii')
                self.mask = self.mask['frame'] == 'RF_DLA'
            except (OSError, ValueError):
                raise MaskError("ERROR: Error while reading mask_file file "
                                f"{mask_file}")
        else:
            self.mask = Table(names=('type', 'wave_min', 'wave_max', 'frame'))

    def apply_mask(self, forest):
        """Apply the mask. The mask is done by removing the affected
        pixels from the arrays in Forest.mask_fields

        Arguments
        ---------
        forest: Forest
        A Forest instance to which the correction is applied

        Raise
        -----
        MaskError if Forest.wave_solution is not 'log'
        """
<<<<<<< HEAD
        lambda_ = 10**forest.log_lambda
=======
        if Forest.wave_solution == "log":
            lambda_ = 10**forest.log_lambda
        elif Forest.wave_solution == "lin":
            lambda_ = forest.lambda_
        else:
            raise MaskError(
                "Forest.wave_solution must be either 'log' or 'lin'")
>>>>>>> 20bb82a4

        # load DLAs
        if self.los_ids.get(forest.los_id) is not None:
            dla_transmission = np.ones(len(lambda_))
            for (z_abs, nhi) in self.los_ids.get(forest.los_id):
                dla_transmission *= DlaProfile(lambda_, z_abs,
                                               nhi).transmission

            # find out which pixels to mask
            w = dla_transmission > self.dla_mask_limit
            if len(self.mask) > 0:
                for mask_range in self.mask:
                    for (z_abs, nhi) in self.los_ids.get(forest.los_id):
                        w &= ((lambda_ / (1. + z_abs) < mask_range['wave_min'])
                              | (lambda_ /
                                 (1. + z_abs) > mask_range['wave_max']))

            # do the actual masking
            forest.transmission_correction *= dla_transmission
            for param in Forest.mask_fields:
                if param in ['resolution_matrix']:
                    setattr(forest, param, getattr(forest, param)[:, w])
                else:
                    setattr(forest, param, getattr(forest, param)[w])


class DlaProfile:
    """Class to represent Damped Lyman-alpha Absorbers.

    Methods
    -------
    __init__
    profile_lya_absorption
    profile_lyb_absorption
    tau_lya
    tau_lyb
    voigt

    Attributes
    ----------
    log_lambda: array of float
    Logarithm of the wavelength (in Angs)

    nhi: float
    DLA column density in log10(cm^-2)

    transmission: array of floats
    Decrease of the transmitted flux due to the presence of a DLA

    z_abs: float
    Redshift of the absorption
    """
    def __init__(self, lambda_, z_abs, nhi):
        """Initialize class instance.

        Arguments
        ---------
        lambda_: array of floats
        Wavelength (in Angs)

        z_abs: float
        Redshift of the absorption

        nhi: float
        DLA column density in log10(cm^-2)
        """
        self.z_abs = z_abs
        self.nhi = nhi

        self.transmission = self.profile_lya_absorption(lambda_, z_abs, nhi)
        self.transmission *= self.profile_lyb_absorption(lambda_, z_abs, nhi)

    @staticmethod
    def profile_lya_absorption(lambda_, z_abs, nhi):
        """Compute the absorption profile for Lyman-alpha absorption.

        Arguments
        ---------
        lambda_: array of floats
        Wavelength (in Angs)

        z_abs: float
        Redshift of the absorption

        nhi: float
        DLA column density in log10(cm^-2)

        Return
        ------
        profile: array of floats
        The absorption profile.
        """
        return np.exp(-DlaProfile.tau_lya(lambda_, z_abs, nhi))

    @staticmethod
    def profile_lyb_absorption(lambda_, z_abs, nhi):
        """Computes the absorption profile for Lyman-beta absorption.

        Arguments
        ---------
        lambda_: array of floats
        Wavelength (in Angs)

        z_abs: float
        Redshift of the absorption

        nhi: float
        DLA column density in log10(cm^-2)

        Return
        ------
        profile: array of floats
        The absorption profile.
        """
        return np.exp(-DlaProfile.tau_lyb(lambda_, z_abs, nhi))

    ### Implementation of Pasquier code,
    ###     also in Rutten 2003 at 3.3.3
    @staticmethod
    def tau_lya(lambda_, z_abs, nhi):
        """Compute the optical depth for Lyman-alpha absorption.

        Arguments
        ---------
        lambda_: array of floats
        Wavelength (in Angs)

        z_abs: float
        Redshift of the absorption

        nhi: float
        DLA column density in log10(cm^-2)

        Return
        ------
        tau: array of float
        The optical depth.
        """
        lambda_lya = ABSORBER_IGM["LYA"]  ## Lya wavelength [A]
        gamma = 6.625e8  ## damping constant of the transition [s^-1]
        osc_strength = 0.4164  ## oscillator strength of the atomic transition
        speed_light = 3e8  ## speed of light [m/s]
        thermal_velocity = 30000.  ## sqrt(2*k*T/m_proton) with
        ## T = 5*10^4 ## [m.s^-1]
        nhi_cm2 = 10**nhi  ## column density [cm^-2]
        lambda_rest_frame = lambda_ / (1 + z_abs)
        ## wavelength at DLA restframe [A]

        u_voight = ((speed_light / thermal_velocity) *
                    (lambda_lya / lambda_rest_frame - 1))
        ## dimensionless frequency offset in Doppler widths.
        a_voight = lambda_lya * 1e-10 * gamma / (4 * np.pi * thermal_velocity)
        ## Voigt damping parameter
        voigt = DlaProfile.voigt(a_voight, u_voight)
        thermal_velocity /= 1000.
        ## 1.497e-16 = e**2/(4*sqrt(pi)*epsilon0*m_electron*c)*1e-10
        ## [m^2.s^-1.m/]
        ## we have b/1000 & 1.497e-15 to convert
        ## 1.497e-15*osc_strength*lambda_rest_frame*h/n to cm^2
        tau = (1.497e-15 * nhi_cm2 * osc_strength * lambda_rest_frame * voigt /
               thermal_velocity)
        return tau

    @staticmethod
    def tau_lyb(lambda_, z_abs, nhi):
        """Compute the optical depth for Lyman-beta absorption.

        Arguments
        ---------
        lambda_: array of floats
        Wavelength (in Angs)

        z_abs: float
        Redshift of the absorption

        nhi: float
        DLA column density in log10(cm^-2)

        Return
        ------
        tau: array of float
        The optical depth.
        """
        lam_lyb = ABSORBER_IGM["LYB"]
        gamma = 0.079120
        osc_strength = 1.897e8
        speed_light = 3e8  ## speed of light m/s
        thermal_velocity = 30000.
        nhi_cm2 = 10**nhi
        lambda_rest_frame = lambda_ / (1 + z_abs)

        u_voight = ((speed_light / thermal_velocity) *
                    (lam_lyb / lambda_rest_frame - 1))
        a_voight = lam_lyb * 1e-10 * gamma / (4 * np.pi * thermal_velocity)
        voigt = DlaProfile.voigt(a_voight, u_voight)
        thermal_velocity /= 1000.
        tau = (1.497e-15 * nhi_cm2 * osc_strength * lambda_rest_frame * voigt /
               thermal_velocity)
        return tau

    @staticmethod
    def voigt(a_voight, u_voight):
        """Compute the classical Voigt function

        Arguments
        ---------
        a_voight: array of floats
        Voigt damping parameter.

        u_voight: array of floats
        Dimensionless frequency offset in Doppler widths.

        Return
        ------
        voigt: array of float
        The Voigt function for each element in a, u
        """
        unnormalized_voigt = np.mean(
            1 / (a_voight**2 + (gaussian_dist[:, None] - u_voight)**2), axis=0)
        return unnormalized_voigt * a_voight / np.sqrt(np.pi)<|MERGE_RESOLUTION|>--- conflicted
+++ resolved
@@ -138,17 +138,7 @@
         -----
         MaskError if Forest.wave_solution is not 'log'
         """
-<<<<<<< HEAD
         lambda_ = 10**forest.log_lambda
-=======
-        if Forest.wave_solution == "log":
-            lambda_ = 10**forest.log_lambda
-        elif Forest.wave_solution == "lin":
-            lambda_ = forest.lambda_
-        else:
-            raise MaskError(
-                "Forest.wave_solution must be either 'log' or 'lin'")
->>>>>>> 20bb82a4
 
         # load DLAs
         if self.los_ids.get(forest.los_id) is not None:
