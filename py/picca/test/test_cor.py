import unittest
import scipy as sp
import numpy.random
import fitsio
import healpy
import subprocess
import os
import tempfile
import shutil
from pkg_resources import resource_filename

class TestCor(unittest.TestCase):

    @classmethod
    def setUpClass(cls):
        cls._branchFiles = tempfile.mkdtemp()+"/"
        
    @classmethod
    def tearDownClass(cls):
        if os.path.isdir(cls._branchFiles):
            shutil.rmtree(cls._branchFiles, ignore_errors=True)


    def test_cor(self):

        numpy.random.seed(42)

        print("\n")
        self._test = True
        self._masterFiles = resource_filename('picca', 'test/data/')
        self.produce_folder()
        self.produce_cat(nObj=1000)
        self.produce_forests()

        self.send_delta()

        self.send_cf1d()
        self.send_cf1d_cross()
        
        self.send_cf_angl()

        self.send_cf()
        self.send_dmat()
        self.send_metal_dmat()

        self.send_cf_cross()
        self.send_dmat_cross()
        self.send_metal_dmat_cross()

        self.send_xcf()
        self.send_xdmat()
        self.send_metal_xdmat()

        if self._test:
            self.remove_folder()

        return
    def produce_folder(self):
        """
            Create the necessary folders
        """

        print("\n")
        lst_fold = ["/Products/","/Products/Spectra/",
        "/Products/Delta_LYA/","/Products/Delta_LYA/Delta/",
        "/Products/Delta_LYA/Log/","/Products/Correlations/",
        ]

        for fold in lst_fold:
            if not os.path.isdir(self._branchFiles+fold):
                os.mkdir(self._branchFiles+fold)

        return
    def remove_folder(self):
        """
            Remove the produced folders
        """

        print("\n")
        shutil.rmtree(self._branchFiles, ignore_errors=True)

        return
    def produce_cat(self,nObj):
        """

        """

        print("\n")
        print("Create cat with number of object = ", nObj)

        ### Create random catalog
        ra    = 10.*numpy.random.random_sample(nObj)
        dec   = 10.*numpy.random.random_sample(nObj)
        plate = numpy.random.randint(266,   high=10001, size=nObj )
        mjd   = numpy.random.randint(51608, high=57521, size=nObj )
        fid   = numpy.random.randint(1,     high=1001,  size=nObj )
        thid  = sp.arange(1,nObj+1)
        zqso  = (3.6-2.0)*numpy.random.random_sample(nObj) + 2.0

        ### Save
        out = fitsio.FITS(self._branchFiles+"/Products/cat.fits",'rw',clobber=True)
        cols=[ra,dec,thid,plate,mjd,fid,zqso]
        names=['RA','DEC','THING_ID','PLATE','MJD','FIBERID','Z']
        out.write(cols,names=names)
        out.close()

        return
    def produce_forests(self):
        """

        """

        print("\n")
        nside = 8

        ### Load DRQ
        vac = fitsio.FITS(self._branchFiles+"/Products/cat.fits")
        ra    = vac[1]["RA"][:]*sp.pi/180.
        dec   = vac[1]["DEC"][:]*sp.pi/180.
        thid  = vac[1]["THING_ID"][:]
        plate = vac[1]["PLATE"][:]
        mjd   = vac[1]["MJD"][:]
        fid   = vac[1]["FIBERID"][:]
        vac.close()

        ### Get Healpy pixels
        pixs  = healpy.ang2pix(nside, sp.pi/2.-dec, ra)

        ### Save master file
        path = self._branchFiles+"/Products/Spectra/master.fits"
        head = {}
        head['NSIDE'] = nside
        cols  = [thid,pixs,plate,mjd,fid]
        names = ['THING_ID','PIX','PLATE','MJD','FIBER']
        out = fitsio.FITS(path,'rw',clobber=True)
        out.write(cols,names=names,header=head,extname="MASTER TABLE")
        out.close()

        ### Log lambda grid
        logl_min  = 3.550
        logl_max  = 4.025
        logl_step = 1.e-4
        ll = sp.arange(logl_min, logl_max, logl_step)

        ###
        for p in sp.unique(pixs):

            ###
            p_thid = thid[(pixs==p)]
            p_fl   = numpy.random.normal(loc=1., scale=1., size=(ll.size,p_thid.size))
            p_iv   = numpy.random.lognormal(mean=0.1, sigma=0.1, size=(ll.size,p_thid.size))
            p_am   = sp.zeros((ll.size,p_thid.size)).astype(int)
            p_am[ numpy.random.random(size=(ll.size,p_thid.size))>0.90 ] = 1
            p_om   = sp.zeros((ll.size,p_thid.size)).astype(int)

            ###
            p_path = self._branchFiles+"/Products/Spectra/pix_"+str(p)+".fits"
            out = fitsio.FITS(p_path, 'rw', clobber=True)
            out.write(p_thid, header={}, extname="THING_ID_MAP")
            out.write(ll,     header={}, extname="LOGLAM_MAP")
            out.write(p_fl,   header={}, extname="FLUX")
            out.write(p_iv,   header={}, extname="IVAR")
            out.write(p_am,   header={}, extname="ANDMASK")
            out.write(p_om,   header={}, extname="ORMASK")
            out.close()

        return
    def compare_fits(self,path1,path2,nameRun=""):

        print("\n")
        m = fitsio.FITS(path1)
        self.assertTrue(os.path.isfile(path2),"{}".format(nameRun))
        b = fitsio.FITS(path2)

<<<<<<< HEAD
        print "File 1 =",path1
        print "File 2 =",path2
        

        self.assertEqual(len(m),len(b))
=======
        self.assertEqual(len(m),len(b),"{}".format(nameRun))
>>>>>>> 6a05f6d7

        for i in range(len(m)):

            ###
            r_m = m[i].read_header().records()
            ld_m = []
            for j in range(len(r_m)):
                name = r_m[j]['name']
                if len(name)>5 and name[:5]=="TTYPE":
                    ld_m += [r_m[j]['value'].replace(" ","")]
            ###
            r_b = b[i].read_header().records()
            ld_b = []
            for j in range(len(r_b)):
                name = r_b[j]['name']
                if len(name)>5 and name[:5]=="TTYPE":
                    ld_b += [r_b[j]['value'].replace(" ","")]

            self.assertListEqual(ld_m,ld_b,"{}".format(nameRun))

            for k in ld_m:
                d_m = m[i][k][:]
                d_b = b[i][k][:]
                self.assertEqual(d_m.size,d_b.size,"{}: Header key is {}".format(nameRun,k))
                if not sp.array_equal(d_m,d_b):
                    print("WARNING: {}: Header key is {}, arrays are not exactly equal, ussing allclose".format(nameRun,k))
                    diff = d_m-d_b
                    w = d_m!=0.
                    diff[w] = sp.absolute( diff[w]/d_m[w] )
                    allclose = sp.allclose(d_m,d_b,rtol=1e-10, atol=1e-10)
                    self.assertTrue(allclose,"{}: Header key is {}, maximum relative difference is {}".format(nameRun,k,diff.max()))

        return


    def send_delta(self):

        print("\n")
        ### Send
        cmd  = " do_deltas.py"
        cmd += " --in-dir "          + self._branchFiles+"/Products/Spectra/"
        cmd += " --drq "             + self._branchFiles+"/Products/cat.fits"
        cmd += " --out-dir "         + self._branchFiles+"/Products/Delta_LYA/Delta/"
        cmd += " --iter-out-prefix " + self._branchFiles+"/Products/Delta_LYA/Log/delta_attributes"
        cmd += " --log "             + self._branchFiles+"/Products/Delta_LYA/Log/input.log"
        cmd += " --nproc 4"
        subprocess.call(cmd, shell=True)

        ### Test
        if self._test:
            path1 = self._masterFiles + "/delta_attributes.fits.gz"
            path2 = self._branchFiles + "/Products/Delta_LYA/Log/delta_attributes.fits.gz"
            self.compare_fits(path1,path2,"do_deltas.py")

        return
    def send_cf1d(self):

        print("\n")
        ### Send
        cmd  = " do_cf1d.py"
        cmd += " --in-dir " + self._branchFiles+"/Products/Delta_LYA/Delta/"
        cmd += " --out "    + self._branchFiles+"/Products/Correlations/cf1d.fits.gz"
        cmd += " --nproc 4"
        subprocess.call(cmd, shell=True)

        ### Test
        if self._test:
            path1 = self._masterFiles + "/cf1d.fits.gz"
            path2 = self._branchFiles + "/Products/Correlations/cf1d.fits.gz"
            self.compare_fits(path1,path2,"do_cf1d.py")

        return
    def send_cf1d_cross(self):

        print("\n")
        ### Send
        cmd  = " do_cf1d.py"
        cmd += " --in-dir "  + self._branchFiles+"/Products/Delta_LYA/Delta/"
        cmd += " --in-dir2 " + self._branchFiles+"/Products/Delta_LYA/Delta/"
        cmd += " --out "     + self._branchFiles+"/Products/Correlations/cf1d_cross.fits.gz"
        cmd += " --nproc 4"
        subprocess.call(cmd, shell=True)

        ### Test
        if self._test:
            path1 = self._masterFiles + "/cf1d_cross.fits.gz"
            path2 = self._branchFiles + "/Products/Correlations/cf1d_cross.fits.gz"
            self.compare_fits(path1,path2,"do_cf1d.py")

        return
    def send_cf_angl(self):

        print("\n")
        ### Send
        cmd  = " do_cf_angl.py"
        cmd += " --in-dir " + self._branchFiles+"/Products/Delta_LYA/Delta/"
        cmd += " --out "    + self._branchFiles+"/Products/Correlations/cf_angl.fits.gz"
        cmd += " --nproc 4"
        subprocess.call(cmd, shell=True)

        ### Test
        if self._test:
            path1 = self._masterFiles + "/cf_angl.fits.gz"
            path2 = self._branchFiles + "/Products/Correlations/cf_angl.fits.gz"
            self.compare_fits(path1,path2,"do_cf_angl.py")

        return
    def send_cf(self):

        print("\n")
        ### Send
        cmd  = " do_cf.py"
        cmd += " --in-dir " + self._branchFiles+"/Products/Delta_LYA/Delta/"
        cmd += " --out "    + self._branchFiles+"/Products/Correlations/cf.fits.gz"
        cmd += " --rp-min +0.0"
        cmd += " --rp-max +60.0"
        cmd += " --rt-max +60.0"
        cmd += " --np 15"
        cmd += " --nt 15"
        cmd += " --nproc 4"
        subprocess.call(cmd, shell=True)

        ### Test
        if self._test:
            path1 = self._masterFiles + "/cf.fits.gz"
            path2 = self._branchFiles + "/Products/Correlations/cf.fits.gz"
            self.compare_fits(path1,path2,"do_cf.py")

        return
    def send_dmat(self):

        print("\n")
        ### Send
        cmd  = " do_dmat.py"
        cmd += " --in-dir " + self._branchFiles+"/Products/Delta_LYA/Delta/"
        cmd += " --out "    + self._branchFiles+"/Products/Correlations/dmat.fits.gz"
        cmd += " --rp-min +0.0"
        cmd += " --rp-max +60.0"
        cmd += " --rt-max +60.0"
        cmd += " --np 15"
        cmd += " --nt 15"
        cmd += " --rej 0.99 "
        cmd += " --nproc 4"
        subprocess.call(cmd, shell=True)

        ### Test
        if self._test:
            path1 = self._masterFiles + "/dmat.fits.gz"
            path2 = self._branchFiles + "/Products/Correlations/dmat.fits.gz"
            self.compare_fits(path1,path2,"do_dmat.py")

        return
    def send_metal_dmat(self):

        print("\n")
        ### Send
        cmd  = " do_metal_dmat.py"
        cmd += " --in-dir " + self._branchFiles+"/Products/Delta_LYA/Delta/"
        cmd += " --out "    + self._branchFiles+"/Products/Correlations/metal_dmat.fits.gz"
        cmd += " --abs-igm SiIII\(1207\)"
        cmd += " --rp-min +0.0"
        cmd += " --rp-max +60.0"
        cmd += " --rt-max +60.0"
        cmd += " --np 15"
        cmd += " --nt 15"
        cmd += " --rej 0.99 "
        cmd += " --nproc 4"
        subprocess.call(cmd, shell=True)

        ### Test
        if self._test:
            path1 = self._masterFiles + "/metal_dmat.fits.gz"
            path2 = self._branchFiles + "/Products/Correlations/metal_dmat.fits.gz"
            self.compare_fits(path1,path2,"do_metal_dmat.py")

        return
    def send_cf_cross(self):

        print("\n")
        ### Send
        cmd  = " do_cf.py"
        cmd += " --in-dir  " + self._branchFiles+"/Products/Delta_LYA/Delta/"
        cmd += " --in-dir2 " + self._branchFiles+"/Products/Delta_LYA/Delta/"
        cmd += " --out "     + self._branchFiles+"/Products/Correlations/cf_cross.fits.gz"
        cmd += " --rp-min -60.0"
        cmd += " --rp-max +60.0"
        cmd += " --rt-max +60.0"
        cmd += " --np 30"
        cmd += " --nt 15"
        cmd += " --nproc 4"
        subprocess.call(cmd, shell=True)

        ### Test
        if self._test:
            path1 = self._masterFiles + "/cf_cross.fits.gz"
            path2 = self._branchFiles + "/Products/Correlations/cf_cross.fits.gz"
            self.compare_fits(path1,path2,"do_cf.py")

        return
    def send_dmat_cross(self):

        print("\n")
        ### Send
        cmd  = " do_dmat.py"
        cmd += " --in-dir  " + self._branchFiles+"/Products/Delta_LYA/Delta/"
        cmd += " --in-dir2 " + self._branchFiles+"/Products/Delta_LYA/Delta/"
        cmd += " --out "     + self._branchFiles+"/Products/Correlations/dmat_cross.fits.gz"
        cmd += " --rp-min -60.0"
        cmd += " --rp-max +60.0"
        cmd += " --rt-max +60.0"
        cmd += " --np 30"
        cmd += " --nt 15"
        cmd += " --rej 0.99 "
        cmd += " --nproc 4"
        subprocess.call(cmd, shell=True)

        ### Test
        if self._test:
            path1 = self._masterFiles + "/dmat_cross.fits.gz"
            path2 = self._branchFiles + "/Products/Correlations/dmat_cross.fits.gz"
            self.compare_fits(path1,path2,"do_dmat.py")

        return
    def send_metal_dmat_cross(self):

        print("\n")
        ### Send
        cmd  = " do_metal_dmat.py"
        cmd += " --in-dir "  + self._branchFiles+"/Products/Delta_LYA/Delta/"
        cmd += " --in-dir2 " + self._branchFiles+"/Products/Delta_LYA/Delta/"
        cmd += " --out "     + self._branchFiles+"/Products/Correlations/metal_dmat_cross.fits.gz"
        cmd += " --abs-igm SiIII\(1207\)"
        cmd += " --abs-igm2 SiIII\(1207\)"
        cmd += " --rp-min -60.0"
        cmd += " --rp-max +60.0"
        cmd += " --rt-max +60.0"
        cmd += " --np 30"
        cmd += " --nt 15"
        cmd += " --rej 0.99 "
        cmd += " --nproc 4"
        subprocess.call(cmd, shell=True)

        ### Test
        if self._test:
            path1 = self._masterFiles + "/metal_dmat_cross.fits.gz"
            path2 = self._branchFiles + "/Products/Correlations/metal_dmat_cross.fits.gz"
            self.compare_fits(path1,path2,"do_metal_dmat.py")

        return
    def send_xcf(self):

        print("\n")
        ### Send
        cmd  = " do_xcf.py"
        cmd += " --in-dir " + self._branchFiles+"/Products/Delta_LYA/Delta/"
        cmd += " --drq "    + self._branchFiles+"/Products/cat.fits"
        cmd += " --out "    + self._branchFiles+"/Products/Correlations/xcf.fits.gz"
        cmd += " --rp-min -60.0"
        cmd += " --rp-max +60.0"
        cmd += " --rt-max +60.0"
        cmd += " --np 30"
        cmd += " --nt 15"
        cmd += " --nproc 4"
        subprocess.call(cmd, shell=True)

        ### Test
        if self._test:
            path1 = self._masterFiles + "/xcf.fits.gz"
            path2 = self._branchFiles + "/Products/Correlations/xcf.fits.gz"
            self.compare_fits(path1,path2,"do_xcf.py")

        return
    def send_xdmat(self):

        print("\n")
        ### Send
        cmd  = " do_xdmat.py"
        cmd += " --in-dir  " + self._branchFiles+"/Products/Delta_LYA/Delta/"
        cmd += " --drq "    + self._branchFiles+"/Products/cat.fits"
        cmd += " --out "     + self._branchFiles+"/Products/Correlations/xdmat.fits.gz"
        cmd += " --rp-min -60.0"
        cmd += " --rp-max +60.0"
        cmd += " --rt-max +60.0"
        cmd += " --np 30"
        cmd += " --nt 15"
        cmd += " --rej 0.99 "
        cmd += " --nproc 4"
        subprocess.call(cmd, shell=True)

        ### Test
        if self._test:
            path1 = self._masterFiles + "/xdmat.fits.gz"
            path2 = self._branchFiles + "/Products/Correlations/xdmat.fits.gz"
            self.compare_fits(path1,path2,"do_xdmat.py")

        return
    def send_metal_xdmat(self):

        print("\n")
        ### Send
        cmd  = " do_metal_xdmat.py"
        cmd += " --in-dir "  + self._branchFiles+"/Products/Delta_LYA/Delta/"
        cmd += " --drq "     + self._branchFiles+"/Products/cat.fits"
        cmd += " --out "     + self._branchFiles+"/Products/Correlations/metal_xdmat.fits.gz"
        cmd += " --abs-igm SiIII\(1207\)"
        cmd += " --rp-min -60.0"
        cmd += " --rp-max +60.0"
        cmd += " --rt-max +60.0"
        cmd += " --np 30"
        cmd += " --nt 15"
        cmd += " --rej 0.99 "
        cmd += " --nproc 4"
        subprocess.call(cmd, shell=True)
        
        ### Test
        if self._test:
            path1 = self._masterFiles + "/metal_xdmat.fits.gz"
            path2 = self._branchFiles + "/Products/Correlations/metal_xdmat.fits.gz"
            self.compare_fits(path1,path2,"do_metal_xdmat.py")

        return

if __name__ == '__main__':
    unittest.main()<|MERGE_RESOLUTION|>--- conflicted
+++ resolved
@@ -172,15 +172,7 @@
         self.assertTrue(os.path.isfile(path2),"{}".format(nameRun))
         b = fitsio.FITS(path2)
 
-<<<<<<< HEAD
-        print "File 1 =",path1
-        print "File 2 =",path2
-        
-
-        self.assertEqual(len(m),len(b))
-=======
         self.assertEqual(len(m),len(b),"{}".format(nameRun))
->>>>>>> 6a05f6d7
 
         for i in range(len(m)):
 
