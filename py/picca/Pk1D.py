--- conflicted
+++ resolved
@@ -63,13 +63,7 @@
         if reso_matrix is not None:
             reso_matrix_part = reso_matrix_c[:, selection]        #double check this, I think this will just cut the resolution matrix at the edges, but keeping values that would now correspond to pixels outside the spectrum
 
-<<<<<<< HEAD
         m_z = sp.mean(ll_part if linear_binning else 10**ll_part)/lam_lya -1.0
-=======
-        lam_lya = constants.absorber_IGM["LYA"]
-        m_z = (np.power(10.,ll_part[len(ll_part)-1])+np.power(10.,ll_part[0]))/2./lam_lya -1.0
-
->>>>>>> 39a370bb
         m_z_arr.append(m_z)
         ll_arr.append(ll_part)
         de_arr.append(de_part)
@@ -139,23 +133,14 @@
     ll_idx -= ll[0]
     ll_idx /= dll
     ll_idx += 0.5
-<<<<<<< HEAD
     
     index =sp.array(ll_idx,dtype=int)
-=======
-    index =np.array(ll_idx,dtype=int)
->>>>>>> 39a370bb
     index_all = range(index[-1]+1)
     index_ok = np.in1d(index_all, index)
 
     delta_new = np.zeros(len(index_all))
     delta_new[index_ok]=delta
-<<<<<<< HEAD
     ll_new = sp.array(index_all,dtype=float)
-=======
-
-    ll_new = np.array(index_all,dtype=float)
->>>>>>> 39a370bb
     ll_new *= dll
     ll_new += ll[0]
 
@@ -170,7 +155,6 @@
 
     return ll_new,delta_new,diff_new,iv_new,nb_masked_pixel
 
-<<<<<<< HEAD
 def compute_Pk_raw(dll,delta,linear_binning=False):   #MW: why does this function depend on ll at all? Every computation is based on dll only, so the explicit dependence on dll is not necessary
     """
     compute the power without corrections
@@ -189,13 +173,6 @@
         length_lambda = dll*len(delta)
     else:
         length_lambda = dll*constants.speed_light/1000.*sp.log(10.)*len(delta)
-=======
-def compute_Pk_raw(dll,delta,ll):
-
-    #   Length in km/s
-    length_lambda = dll*constants.speed_light/1000.*np.log(10.)*len(delta)
-
->>>>>>> 39a370bb
     # make 1D FFT
     nb_pixels = len(delta)
     nb_bin_FFT = nb_pixels // 2 + 1
@@ -272,7 +249,6 @@
     nb_bin_FFT = len(k)
     cor = np.ones(nb_bin_FFT)
 
-<<<<<<< HEAD
     if pixel_correction == 'default':  # default correction
         cor *= sp.sinc(k * delta_pixel / (2 * sp.pi))**2 #use numpy function directly
     elif pixel_correction == 'inverse':  #this is assuming that the reso_matrix is regridded by averaging square blocks of the initial matrix which would add a sinc**4 (i.e. the FFT of a triangular function [or rect convolved with rect])
@@ -284,13 +260,6 @@
 
     if not infres:
         cor *= sp.exp(-(k*mean_reso)**2)
-=======
-    sinc = np.ones(nb_bin_FFT)
-    sinc[k>0.] =  (sp.sin(k[k>0.]*delta_pixel/2.0)/(k[k>0.]*delta_pixel/2.0))**2
-
-    cor *= sp.exp(-(k*mean_reso)**2)
-    cor *= sinc
->>>>>>> 39a370bb
     return cor
 
 #check data type in docstring
