--- conflicted
+++ resolved
@@ -503,19 +503,13 @@
     ### Stack the transmission
     lmin = sp.log10(lObs_min)
     lmax = sp.log10(lObs_max)
-<<<<<<< HEAD
     
     if not bin_linear:
         nstack = int((lmax - lmin) / dll) + 1
     else:
         nstack = int((lObs_max - lObs_min) / dll) + 1
-    T_stack = sp.zeros(nstack)
-    n_stack = sp.zeros(nstack)
-=======
-    nstack = int((lmax-lmin)/dll)+1
     T_stack = np.zeros(nstack)
     n_stack = np.zeros(nstack)
->>>>>>> ef757835
 
     deltas = {}
 
@@ -542,7 +536,6 @@
         if trans.shape[0]!=nObj:
             trans = trans.transpose()
 
-<<<<<<< HEAD
         if bin_linear:
             bins = sp.floor((10 ** ll - lObs_min) / dll + 0.5).astype(int)
             tll = sp.log10(lObs_min + bins * dll)
@@ -551,14 +544,7 @@
             tll = lmin + bins * dll
         lObs = (10**tll)*sp.ones(nObj)[:,sp.newaxis]
         lRF = (10**tll)/(1.+z[:,sp.newaxis])
-        w = sp.zeros_like(trans).astype(int)
-=======
-        bins = sp.floor((ll-lmin)/dll+0.5).astype(int)
-        tll = lmin + bins*dll
-        lObs = (10**tll)*sp.ones(nObj)[:,None]
-        lRF = (10**tll)/(1.+z[:,None])
         w = np.zeros_like(trans).astype(int)
->>>>>>> ef757835
         w[ (lObs>=lObs_min) & (lObs<lObs_max) & (lRF>lRF_min) & (lRF<lRF_max) ] = 1
         nbPixel = sp.sum(w,axis=1)
         cut = nbPixel>=50
@@ -582,11 +568,10 @@
             tll = ll[w[i,:]>0]
             ttrans = trans[i,:][w[i,:]>0]
 
-<<<<<<< HEAD
             #note that it might be a good idea to lowpass (i.e. apply a finite resolution) filter the data before regridding to avoid aliasing, at least in case of large factors of regridding
 
             if bin_linear:#this type of linear rebinning might be overestimating the power
-                bins = sp.floor((10 ** tll - 10 ** lmin) / dll + 0.5).astype(int)
+                bins = np.floor((10 ** tll - 10 ** lmin) / dll + 0.5).astype(int)
                 cll = sp.log10(lObs_min + sp.arange(nstack) * dll)
             else:             
                 bins = sp.floor((tll - lmin) / dll + 0.5).astype(int)
@@ -608,12 +593,6 @@
                     cfl = dsint.resample_flux(cll, tll, ttrans)
                 #alternatively the check below could be for cfl==-1, but that's probably more dangerous
                 civ = (sp.bincount(bins, minlength=nstack)>0).astype(float)  #type conversion needed for += commands later
-=======
-            bins = sp.floor((tll-lmin)/dll+0.5).astype(int)
-            cll = lmin + np.arange(nstack)*dll
-            cfl = sp.bincount(bins,weights=ttrans,minlength=nstack)
-            civ = sp.bincount(bins,minlength=nstack).astype(float)
->>>>>>> ef757835
 
             ww = civ>0.
             if ww.sum()<50: continue
