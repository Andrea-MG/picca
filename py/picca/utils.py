from __future__ import print_function

import os
import numpy as np
import scipy as sp
import sys
import fitsio
import glob
import healpy
import scipy.interpolate as interpolate
import iminuit

try:
    import __builtin__
except ImportError:
    import builtins as __builtin__

def print(*args, **kwds):
    __builtin__.print(*args,**kwds)
    sys.stdout.flush()

def cov(da,we):

    mda = (da*we).sum(axis=0)
    swe = we.sum(axis=0)
    w = swe>0.
    mda[w] /= swe[w]

    wda = we*(da-mda)

    print("Computing cov...")

    co = wda.T.dot(wda)
    sswe = swe*swe[:,None]
    w = sswe>0.
    co[w] /= sswe[w]

    return co
def smooth_cov(da,we,rp,rt,drt=4,drp=4,co=None):

    if co is None:
        co = cov(da,we)

    nda = co.shape[1]
    var = np.diagonal(co)
    if sp.any(var==0.):
        print('WARNING: data has some empty bins, impossible to smooth')
        print('WARNING: returning the unsmoothed covariance')
        return co

    cor = co/np.sqrt(var*var[:,None])

    cor_smooth = np.zeros([nda,nda])

    dcor={}
    dncor={}

    for i in range(nda):
        print("\rsmoothing {}".format(i),end="")
        for j in range(i+1,nda):
            idrp = round(abs(rp[j]-rp[i])/drp)
            idrt = round(abs(rt[i]-rt[j])/drt)
            if not (idrp,idrt) in dcor:
                dcor[(idrp,idrt)]=0.
                dncor[(idrp,idrt)]=0

            dcor[(idrp,idrt)] +=cor[i,j]
            dncor[(idrp,idrt)] +=1

    for i in range(nda):
        cor_smooth[i,i]=1.
        for j in range(i+1,nda):
            idrp = round(abs(rp[j]-rp[i])/drp)
            idrt = round(abs(rt[i]-rt[j])/drt)
            cor_smooth[i,j]=dcor[(idrp,idrt)]/dncor[(idrp,idrt)]
            cor_smooth[j,i]=cor_smooth[i,j]


    print("\n")
    co_smooth = cor_smooth * np.sqrt(var*var[:,None])
    return co_smooth

def smooth_cov_wick(infile,Wick_infile,outfile):
    """
    Model the missing correlation in the Wick computation
    with an exponential

    Args:
        infile (str): path to the correlation function
            (produced by picca_cf, picca_xcf)
        Wick_infile (str): path to the Wick correlation function
            (produced by picca_wick, picca_xwick)
        outfile (str): poutput path

    Returns:
        None
    """

    h = fitsio.FITS(infile)
    da = np.array(h[2]['DA'][:])
    we = np.array(h[2]['WE'][:])
    head = h[1].read_header()
    # npb = number of parallel bins (to avoid collision with numpy np)
    npb = head['NP']
    ntb = head['NT']
    h.close()

    co = cov(da,we)

    nbin = da.shape[1]
    var = np.diagonal(co)
    if sp.any(var==0.):
        print('WARNING: data has some empty bins, impossible to smooth')
        print('WARNING: returning the unsmoothed covariance')
        return co

    cor = co/np.sqrt(var*var[:,None])
    cor1d = cor.reshape(nbin*nbin)

    h = fitsio.FITS(Wick_infile)
    cow = np.array(h[1]['CO'][:])
    h.close()

    varw = np.diagonal(cow)
    if sp.any(varw==0.):
        print('WARNING: Wick covariance has bins with var = 0')
        print('WARNING: returning the unsmoothed covariance')
        return co

    corw = cow/np.sqrt(varw*varw[:,None])
    corw1d = corw.reshape(nbin*nbin)

    Dcor1d = cor1d - corw1d

    #### indices
    ind = np.arange(nbin)
    rtindex = ind%ntb
    rpindex = ind//ntb
    idrt2d = abs(rtindex-rtindex[:,None])
    idrp2d = abs(rpindex-rpindex[:,None])
    idrt1d = idrt2d.reshape(nbin*nbin)
    idrp1d = idrp2d.reshape(nbin*nbin)

    #### reduced covariance  (50*50)
    Dcor_red1d = np.zeros(nbin)
    for idr in range(0,nbin):
        print("\rsmoothing {}".format(idr),end="")
        Dcor_red1d[idr] = sp.mean(Dcor1d[(idrp1d==rpindex[idr])&(idrt1d==rtindex[idr])])
    Dcor_red = Dcor_red1d.reshape(npb,ntb)
    print("")

    #### fit for L and A at each drp
    def corrfun(idrp,idrt,L,A):
        r = np.sqrt(float(idrt)**2+float(idrp)**2) - float(idrp)
        return A*sp.exp(-r/L)
    def chisq(L,A,idrp):
        chi2 = 0.
        idrp = int(idrp)
        for idrt in range(1,ntb):
            chi = Dcor_red[idrp,idrt]-corrfun(idrp,idrt,L,A)
            chi2 += chi**2
        chi2 = chi2*npb*nbin
        return chi2

    Lfit = np.zeros(npb)
    Afit = np.zeros(npb)
    for idrp in range(npb):
        m = iminuit.Minuit(chisq,L=5.,error_L=0.2,limit_L=(1.,400.),
            A=1.,error_A=0.2,
            idrp=idrp,fix_idrp=True,
            print_level=1,errordef=1.)
        m.migrad()
        Lfit[idrp] = m.values['L']
        Afit[idrp] = m.values['A']

    #### hybrid covariance from wick + fit
    co_smooth = np.sqrt(var*var[:,None])

    cor0 = Dcor_red1d[rtindex==0]
    for i in range(nbin):
        print("\rupdating {}".format(i),end="")
        for j in range(i+1,nbin):
            idrp = idrp2d[i,j]
            idrt = idrt2d[i,j]
            newcov = corw[i,j]
            if (idrt == 0):
                newcov += cor0[idrp]
            else:
                newcov += corrfun(idrp,idrt,Lfit[idrp],Afit[idrp])
            co_smooth[i,j] *= newcov
            co_smooth[j,i] *= newcov

    print("\n")

    h = fitsio.FITS(outfile,'rw',clobber=True)
    h.write([co_smooth],names=['CO'],extname='COR')
    h.close()
    print(outfile,' written')

    return

def eBOSS_convert_DLA(inPath,drq,outPath,drqzkey='Z'):
    """
    Convert Pasquier Noterdaeme ASCII DLA catalog
    to a fits file
    """

    f = open(os.path.expandvars(inPath),'r')
    for l in f:
        l = l.split()
        if (len(l)==0) or (l[0][0]=='#') or (l[0][0]=='-'):
            continue
        elif l[0]=='ThingID':
            fromkeytoindex = { el:i for i,el in enumerate(l) }
            dcat = { el:[] for el in fromkeytoindex.keys() }
            for kk in 'MJD-plate-fiber'.split('-'):
                dcat[kk] = []
            continue
        else:
            for k in fromkeytoindex.keys():
                v = l[fromkeytoindex[k]]
                if k=='MJD-plate-fiber':
                    v = v.split('-')
                    for i,kk in enumerate('MJD-plate-fiber'.split('-')):
                        dcat[kk] += [v[i]]
                dcat[k] += [v]
    f.close()
    print('INFO: Found {} DLA from {} quasars'.format(len(dcat['ThingID']), np.unique(dcat['ThingID']).size))

    fromNoterdaemeKey2Picca = {'ThingID':'THING_ID', 'z_abs':'Z', 'zqso':'ZQSO','NHI':'NHI',
        'plate':'PLATE','MJD':'MJD','fiber':'FIBERID',
        'RA':'RA', 'Dec':'DEC'}
    fromPiccaKey2Type = {'THING_ID':sp.int64, 'Z':sp.float64, 'ZQSO':sp.float64, 'NHI':sp.float64,
        'PLATE':sp.int64,'MJD':sp.int64,'FIBERID':sp.int64,
        'RA':sp.float64, 'DEC':sp.float64}
    cat = { v:np.array(dcat[k],dtype=fromPiccaKey2Type[v]) for k,v in fromNoterdaemeKey2Picca.items() }

    w = cat['THING_ID']>0
    print('INFO: Removed {} DLA, because THING_ID<=0'.format((cat['THING_ID']<=0).sum()))
    w &= cat['Z']>0.
    print('INFO: Removed {} DLA, because Z<=0.'.format((cat['Z']<=0.).sum()))
    for k in cat.keys():
        cat[k] = cat[k][w]

    h = fitsio.FITS(drq)
    thid = h[1]['THING_ID'][:]
    ra = h[1]['RA'][:]
    dec = h[1]['DEC'][:]
    zqso = h[1][drqzkey][:]
    h.close()
    fromThingid2idx = { el:i for i,el in enumerate(thid) }
    cat['RA'] = np.array([ ra[fromThingid2idx[el]] for el in cat['THING_ID'] ])
    cat['DEC'] = np.array([ dec[fromThingid2idx[el]] for el in cat['THING_ID'] ])
    cat['ZQSO'] = np.array([ zqso[fromThingid2idx[el]] for el in cat['THING_ID'] ])

    w = cat['RA']!=cat['DEC']
    print('INFO: Removed {} DLA, because RA==DEC'.format((cat['RA']==cat['DEC']).sum()))
    w &= cat['RA']!=0.
    print('INFO: Removed {} DLA, because RA==0'.format((cat['RA']==0.).sum()))
    w &= cat['DEC']!=0.
    print('INFO: Removed {} DLA, because DEC==0'.format((cat['DEC']==0.).sum()))
    w &= cat['ZQSO']>0.
    print('INFO: Removed {} DLA, because ZQSO<=0.'.format((cat['ZQSO']<=0.).sum()))
    for k in cat.keys():
        cat[k] = cat[k][w]

    w = sp.argsort(cat['Z'])
    for k in cat.keys():
        cat[k] = cat[k][w]
    w = sp.argsort(cat['THING_ID'])
    for k in cat.keys():
        cat[k] = cat[k][w]
    cat['DLAID'] = np.arange(1,cat['Z'].size+1,dtype=sp.int64)

    for k in ['RA','DEC']:
        cat[k] = cat[k].astype('float64')

    ### Save
    out = fitsio.FITS(outPath,'rw',clobber=True)
    cols = [ v for v in cat.values() ]
    names = [ k for k in cat.keys() ]
    out.write(cols,names=names,extname='DLACAT')
    out.close()

    return
def desi_convert_DLA(inPath,outPath):
    """
    Convert a catalog of DLA from a DESI format to
    the format used by picca
    """

    fromDESIkey2piccaKey = {'RA':'RA', 'DEC':'DEC',
        'Z':'Z_DLA_RSD', 'ZQSO':'Z_QSO_RSD',
        'NHI':'N_HI_DLA', 'THING_ID':'MOCKID', 'DLAID':'DLAID',
        'PLATE':'MOCKID', 'MJD':'MOCKID', 'FIBERID':'MOCKID' }

    cat = {}
    h = fitsio.FITS(inPath)
    for k,v in fromDESIkey2piccaKey.items():
        cat[k] = h['DLACAT'][v][:]
    h.close()
    print('INFO: Found {} DLA from {} quasars'.format(cat['Z'].size, np.unique(cat['THING_ID']).size))

    w = sp.argsort(cat['THING_ID'])
    for k in cat.keys():
        cat[k] = cat[k][w]

    for k in ['RA','DEC']:
        cat[k] = cat[k].astype('float64')

    ### Save
    out = fitsio.FITS(outPath,'rw',clobber=True)
    cols = [ v for v in cat.values() ]
    names = [ k for k in cat.keys() ]
    out.write(cols,names=names,extname='DLACAT')
    out.close()

    return
def desi_from_truth_to_drq(truth,targets,drq,spectype="QSO"):
    '''
    Transform a desi truth.fits file and a
    desi targets.fits into a drq like file

    '''

    ## Truth table
    vac = fitsio.FITS(truth)

    w = np.ones(vac[1]['TARGETID'][:].size).astype(bool)
    print(" start                 : nb object in cat = {}".format(w.sum()) )
    w &= sp.char.strip(vac[1]['TRUESPECTYPE'][:].astype(str))==spectype
    print(" and TRUESPECTYPE=={}  : nb object in cat = {}".format(spectype,w.sum()) )

    thid = vac[1]['TARGETID'][:][w]
    zqso = vac[1]['TRUEZ'][:][w]
    vac.close()
    ra = np.zeros(thid.size)
    dec = np.zeros(thid.size)
    plate = thid
    mjd = thid
    fid = thid

    ### Get RA and DEC from targets
    vac = fitsio.FITS(targets)
    thidTargets = vac[1]['TARGETID'][:]
    raTargets = vac[1]['RA'][:].astype('float64')
    decTargets = vac[1]['DEC'][:].astype('float64')
    vac.close()

    from_TARGETID_to_idx = {}
    for i,t in enumerate(thidTargets):
        from_TARGETID_to_idx[t] = i
    keys_from_TARGETID_to_idx = from_TARGETID_to_idx.keys()

    for i,t in enumerate(thid):
        if t not in keys_from_TARGETID_to_idx: continue
        idx = from_TARGETID_to_idx[t]
        ra[i] = raTargets[idx]
        dec[i] = decTargets[idx]
    if (ra==0.).sum()!=0 or (dec==0.).sum()!=0:
        w = ra!=0.
        w &= dec!=0.
        print(" and RA and DEC        : nb object in cat = {}".format(w.sum()))

        ra = ra[w]
        dec = dec[w]
        zqso = zqso[w]
        thid = thid[w]
        plate = plate[w]
        mjd = mjd[w]
        fid = fid[w]

    ### Save
    out = fitsio.FITS(drq,'rw',clobber=True)
    cols=[ra,dec,thid,plate,mjd,fid,zqso]
    names=['RA','DEC','THING_ID','PLATE','MJD','FIBERID','Z']
    out.write(cols,names=names,extname='CAT')
    out.close()

    return

def desi_from_ztarget_to_drq(ztarget,drq,spectype='QSO',downsampling_z_cut=None, downsampling_nb=None):
    """Transforms a catalog of object in desi format to a catalog in DRQ format

    Args:
        zcat (str): path to the catalog of object
        drq (str): path to write the DRQ catalog
        spectype (str): Spectype of the object, can be any spectype
            in desi catalog. Ex: 'STAR', 'GALAXY', 'QSO'
        downsampling_z_cut (float) : Minimum redshift to downsample
            the data, if 'None' no downsampling
        downsampling_nb (int) : Target number of object above redshift
            downsampling-z-cut, if 'None' no downsampling

    Returns:
        None

    """

    ## Info of the primary observation
    h = fitsio.FITS(ztarget)
    sptype = sp.char.strip(h[1]['SPECTYPE'][:].astype(str))

    ## Sanity
    print(' start               : nb object in cat = {}'.format(sptype.size) )
    w = h[1]['ZWARN'][:]==0.
    print(' and zwarn==0        : nb object in cat = {}'.format(w.sum()) )
    w &= sptype==spectype
    print(' and spectype=={}    : nb object in cat = {}'.format(spectype,w.sum()) )

    cat = {}
    lst = {'RA':'RA', 'DEC':'DEC', 'Z':'Z',
        'THING_ID':'TARGETID', 'PLATE':'TARGETID', 'MJD':'TARGETID', 'FIBERID':'TARGETID'}
    for k,v in lst.items():
        cat[k] = h[1][v][:][w]
    h.close()

    for k in ['RA','DEC']:
        cat[k] = cat[k].astype('float64')

    ###
    if not downsampling_z_cut is None and not downsampling_nb is None:
        if cat['RA'].size<downsampling_nb:
            print('WARNING:: Trying to downsample, when nb cat = {} and nb downsampling = {}'.format(cat['RA'].size,downsampling_nb) )
        else:
            select_fraction = downsampling_nb/(cat['Z']>downsampling_z_cut).sum()
            sp.random.seed(0)
            w = sp.random.choice(np.arange(cat['RA'].size),size=int(cat['RA'].size*select_fraction),replace=False)
            for k in cat.keys():
                cat[k] = cat[k][w]
            print(' and donsampling     : nb object in cat = {}, nb z > {} = {}'.format(cat['RA'].size, downsampling_z_cut, (zqso>downsampling_z_cut).sum()) )

    w = sp.argsort(cat['THING_ID'])
    for k in cat.keys():
        cat[k] = cat[k][w]

    ### Save
    out = fitsio.FITS(drq,'rw',clobber=True)
    cols = [ v for v in cat.values() ]
    names = [ k for k in cat.keys() ]
    out.write(cols, names=names,extname='CAT')
    out.close()

    return

def desi_convert_transmission_to_delta_files(zcat,outdir,indir=None,infiles=None,lObs_min=3600.,lObs_max=5500.,lRF_min=1040.,lRF_max=1200.,dll=3.e-4,nspec=None,bin_linear=False, emulate_qq=False):
    from picca.data import delta
    """Convert desi transmission files to picca delta files

    Args:
        zcat (str): path to the catalog of object to extract the transmission from
        indir (str): path to transmission files directory
        outdir (str): path to write delta files directory
        lObs_min (float) = 3600.: min observed wavelength in Angstrom
        lObs_max (float) = 5500.: max observed wavelength in Angstrom
        lRF_min (float) = 1040.: min Rest Frame wavelength in Angstrom
        lRF_max (float) = 1200.: max Rest Frame wavelength in Angstrom
        dll (float) = 3.e-4: size of the bins in log lambda
        nspec (int) = None: number of spectra, if 'None' use all
        bin_linear (bool) = False: should dll be the size of pixels in AA instead of an actual dll
        emulate_qq (bool) = False: should some steps be modified to be more similar to what quickquasar does, thus allowing direct comparison

    Returns:
        None
    """

    ### Catalog of objects
    h = fitsio.FITS(zcat)
    key_val = sp.char.strip(np.array([ h[1].read_header()[k] for k in h[1].read_header().keys()]).astype(str))
    if 'TARGETID' in key_val:
        zcat_thid = h[1]['TARGETID'][:]
    elif 'THING_ID' in key_val:
        zcat_thid = h[1]['THING_ID'][:]
    w = h[1]['Z'][:]>max(0.,lObs_min/lRF_max -1.)
    w &= h[1]['Z'][:]<max(0.,lObs_max/lRF_min -1.)
    zcat_ra = h[1]['RA'][:][w].astype('float64')*sp.pi/180.
    zcat_dec = h[1]['DEC'][:][w].astype('float64')*sp.pi/180.
    zcat_thid = zcat_thid[w]
    h.close()
    print('INFO: Found {} quasars'.format(zcat_ra.size))

    ### List of transmission files
    if (indir is None and infiles is None) or (indir is not None and infiles is not None):
        print("ERROR: No transmisson input files or both 'indir' and 'infiles' given")
        sys.exit()
    elif indir is not None:
<<<<<<< HEAD
        fi = glob.glob(indir + '/*/*/transmission*.fits*')
        fi = sp.sort(sp.array(fi))
=======
        fi = glob.glob(indir+'/*/*/transmission*.fits*')
        fi = sp.sort(np.array(fi))
>>>>>>> 39a370bb
        h = fitsio.FITS(fi[0])
        in_nside = h['METADATA'].read_header()['HPXNSIDE']
        nest = h['METADATA'].read_header()['HPXNEST']
        h.close()
        in_pixs = healpy.ang2pix(in_nside, sp.pi/2.-zcat_dec, zcat_ra, nest=nest)
        if fi[0].endswith('.gz'):
            endoffile = '.gz'
        else:
            endoffile = ''
        fi = sp.sort(np.array(['{}/{}/{}/transmission-{}-{}.fits{}'.format(indir,int(f//100),f,in_nside,f,endoffile) for f in np.unique(in_pixs)]))
    else:
        fi = sp.sort(np.array(infiles))
    print('INFO: Found {} files'.format(fi.size))

    ### Stack the transmission
<<<<<<< HEAD
    lmin = sp.log10(lObs_min)
    lmax = sp.log10(lObs_max)
    
    if not bin_linear:
        nstack = int((lmax - lmin) / dll) + 1
    else:
        nstack = int((lObs_max - lObs_min) / dll) + 1
=======
    lmin = np.log10(lObs_min)
    lmax = np.log10(lObs_max)
    nstack = int((lmax-lmin)/dll)+1
>>>>>>> 39a370bb
    T_stack = np.zeros(nstack)
    n_stack = np.zeros(nstack)

    deltas = {}

    ### Read
    for nf, f in enumerate(fi):
        print("\rread {} of {} {}".format(nf,fi.size,np.sum([ len(deltas[p]) for p in deltas.keys()])), end="")
        h = fitsio.FITS(f)
        thid = h['METADATA']['MOCKID'][:]
        if np.in1d(thid,zcat_thid).sum()==0:
            h.close()
            continue
        ra = h['METADATA']['RA'][:].astype(sp.float64)*sp.pi/180.
        dec = h['METADATA']['DEC'][:].astype(sp.float64)*sp.pi/180.
<<<<<<< HEAD
        try:
            z = h['METADATA']['Z'][:]
        except:
            print("probably just using master file, using z with rsd")
            z = h['METADATA']['Z_QSO_RSD'][:]
        ll = sp.log10(h['WAVELENGTH'].read())
=======
        z = h['METADATA']['Z'][:]
        ll = np.log10(h['WAVELENGTH'].read())
>>>>>>> 39a370bb
        if 'F_LYA' in h :
            trans = h['F_LYA'].read()
        else:
            trans = h['TRANSMISSION'].read()

        nObj = z.size
        pixnum = f.split('-')[-1].split('.')[0]

        if trans.shape[0]!=nObj:
            trans = trans.transpose()

<<<<<<< HEAD
        if bin_linear:
            bins = sp.floor((10 ** ll - lObs_min) / dll + 0.5).astype(int)
            tll = sp.log10(lObs_min + bins * dll)
        else:
            bins = sp.floor((ll - lmin) / dll + 0.5).astype(int)
            tll = lmin + bins * dll
        lObs = (10**tll)*sp.ones(nObj)[:,sp.newaxis]
        lRF = (10**tll)/(1.+z[:,sp.newaxis])
=======
        bins = sp.floor((ll-lmin)/dll+0.5).astype(int)
        tll = lmin + bins*dll
        lObs = (10**tll)*np.ones(nObj)[:,None]
        lRF = (10**tll)/(1.+z[:,None])
>>>>>>> 39a370bb
        w = np.zeros_like(trans).astype(int)
        w[ (lObs>=lObs_min) & (lObs<lObs_max) & (lRF>lRF_min) & (lRF<lRF_max) ] = 1
        nbPixel = np.sum(w,axis=1)
        cut = nbPixel>=50
<<<<<<< HEAD
        cut &= sp.in1d(thid, zcat_thid)

=======
        cut &= np.in1d(thid,zcat_thid)
>>>>>>> 39a370bb
        if cut.sum()==0:
            h.close()
            continue

        ra = ra[cut]
        dec = dec[cut]
        z = z[cut]
        thid = thid[cut]
        trans = trans[cut,:]
        w = w[cut,:]
        nObj = z.size
        h.close()

        deltas[pixnum] = []
        for i in range(nObj):
            tll = ll[w[i,:]>0]
            ttrans = trans[i,:][w[i,:]>0]

<<<<<<< HEAD
            #note that it might be a good idea to lowpass (i.e. apply a finite resolution) filter the data before regridding to avoid aliasing, at least in case of large factors of regridding

            if bin_linear:#this type of linear rebinning might be overestimating the power
                bins = np.floor((10 ** tll - 10 ** lmin) / dll + 0.5).astype(int)
                cll = sp.log10(lObs_min + sp.arange(nstack) * dll)
            else:             
                bins = sp.floor((tll - lmin) / dll + 0.5).astype(int)
                cll = lmin + sp.arange(nstack)*dll
            
            if not emulate_qq: 
                cfl = sp.bincount(bins,weights=ttrans,minlength=nstack)
                civ = sp.bincount(bins, minlength=nstack).astype(float)
            else:
                #this is what desisim.lya_spectra.apply_lya_transmission does
                #which is piecewise trapeze integration for the spectrum and then summing integrals belonging to each bin
                #the default would be similar, but doing rectangular instead of trapeze integrals
                #generally this should lead to better results when regridding non-uniformly
                #e.g. by going from linear grids in unit kpc (approx. log-lambda) to linear in lambda)
                import desispec.interpolation as dsint
                if bin_linear:
                    cfl = dsint.resample_flux(10 ** cll, 10 ** tll, ttrans)
                else:
                    cfl = dsint.resample_flux(cll, tll, ttrans)
                #alternatively the check below could be for cfl==-1, but that's probably more dangerous
                civ = (sp.bincount(bins, minlength=nstack)>0).astype(float)  #type conversion needed for += commands later
=======
            bins = sp.floor((tll-lmin)/dll+0.5).astype(int)
            cll = lmin + np.arange(nstack)*dll
            cfl = np.bincount(bins,weights=ttrans,minlength=nstack)
            civ = np.bincount(bins,minlength=nstack).astype(float)
>>>>>>> 39a370bb

            ww = civ>0.
            if ww.sum()<50: continue
            T_stack += cfl
            n_stack += civ
            cll = cll[ww]
            cfl = cfl[ww]/civ[ww]
            civ = civ[ww]
<<<<<<< HEAD
            deltas[pixnum].append(delta(thid[i], ra[i], dec[i], z[i], thid[i], thid[i], thid[i], cll, civ, None, cfl, 1, None, None, None, None, None, None))

        if not nspec is None and sp.sum([ len(deltas[p]) for p in deltas.keys()])>=nspec: break
=======
            deltas[pixnum].append(delta(thid[i],ra[i],dec[i],z[i],thid[i],thid[i],thid[i],cll,civ,None,cfl,1,None,None,None,None,None,None))
        if not nspec is None and np.sum([ len(deltas[p]) for p in deltas.keys()])>=nspec: break
>>>>>>> 39a370bb

    print('\n')

    ### Get stacked transmission
    w = n_stack>0.
    T_stack[w] /= n_stack[w]

    ### Transform transmission to delta and store it
    for nf, p in enumerate(sorted(deltas.keys())):
        if len(deltas[p])==0:
            print('No data in {}'.format(p))
            continue
        out = fitsio.FITS(outdir+'/delta-{}'.format(p)+'.fits.gz','rw',clobber=True)
        for d in deltas[p]:
            if bin_linear:
                bins = sp.floor((10**d.ll-lObs_min)/dll+0.5).astype(int)
            else:
                bins = sp.floor((d.ll-lmin)/dll+0.5).astype(int)
            d.de = d.de/T_stack[bins] - 1.
            d.we *= T_stack[bins]**2

            hd = {}
            hd['RA'] = d.ra
            hd['DEC'] = d.dec
            hd['Z'] = d.zqso
            hd['PMF'] = '{}-{}-{}'.format(d.plate,d.mjd,d.fid)
            hd['THING_ID'] = d.thid
            hd['PLATE'] = d.plate
            hd['MJD'] = d.mjd
            hd['FIBERID'] = d.fid
            hd['ORDER'] = d.order
            hd['LIN_BIN'] = bin_linear

            cols = [d.ll,d.de,d.we,np.ones(d.ll.size)]
            names = ['LOGLAM','DELTA','WEIGHT','CONT']
            out.write(cols,names=names,header=hd,extname=str(d.thid))
        out.close()
        print("\rwrite {} of {}: {} quasars".format(nf,len(list(deltas.keys())), len(deltas[p])), end="")

    print("")

    return
def compute_ang_max(cosmo,rt_max,zmin,zmin2=None):
    '''
    Compute the maximum angle given by the maximum transverse
    separation the correlation should be calculated to
    '''

    if zmin2 is None:
        zmin2 = zmin

    rmin1 = cosmo.dm(zmin)
    rmin2 = cosmo.dm(zmin2)

    if rmin1+rmin2<rt_max:
        angmax = sp.pi
    else:
        angmax = 2.*sp.arcsin(rt_max/(rmin1+rmin2))

    return angmax

def shuffle_distrib_forests(obj,seed):
    '''Shuffle the distribution of forests by assiging the angular
        positions from another forest

    Args:
        obj (dic): Catalog of forests
        seed (int): seed for the given realization of the shuffle

    Returns:
        obj (dic): Catalog of forest
    '''

    print('INFO: Shuffling the forests angular position with seed {}'.format(seed))

    dic = {}
    lst_p = ['ra','dec','xcart','ycart','zcart','cosdec','thid']
    dic['pix'] = []
    for p in lst_p:
        dic[p] = []

    for pix, oss in obj.items():
        for o in oss:
            dic['pix'].append(pix)
            for p in lst_p:
                dic[p].append(getattr(o, p))

    sp.random.seed(seed)
    idx = np.arange(len(dic['ra']))
    sp.random.shuffle(idx)

    i = 0
    data_shuffled = {}
    for oss in obj.values():
        for o in oss:
            for p in lst_p:
                setattr(o,p,dic[p][idx[i]])
            if not dic['pix'][idx[i]] in data_shuffled:
                data_shuffled[dic['pix'][idx[i]]]=[]
            data_shuffled[dic['pix'][idx[i]]].append(o)
            i += 1

    return data_shuffled

def unred(wave, ebv, R_V=3.1, LMC2=False, AVGLMC=False):
    """
    https://github.com/sczesla/PyAstronomy
    in /src/pyasl/asl/unred
    """

    x = 10000./wave # Convert to inverse microns
    curve = x*0.

    # Set some standard values:
    x0 = 4.596
    gamma = 0.99
    c3 = 3.23
    c4 = 0.41
    c2 = -0.824 + 4.717/R_V
    c1 = 2.030 - 3.007*c2

    if LMC2:
        x0    =  4.626
        gamma =  1.05
        c4   =  0.42
        c3    =  1.92
        c2    = 1.31
        c1    =  -2.16
    elif AVGLMC:
        x0 = 4.596
        gamma = 0.91
        c4   =  0.64
        c3    =  2.73
        c2    = 1.11
        c1    =  -1.28

    # Compute UV portion of A(lambda)/E(B-V) curve using FM fitting function and
    # R-dependent coefficients
    xcutuv = np.array([10000.0/2700.0])
    xspluv = 10000.0/np.array([2700.0,2600.0])

    iuv = sp.where(x >= xcutuv)[0]
    N_UV = iuv.size
    iopir = sp.where(x < xcutuv)[0]
    Nopir = iopir.size
    if N_UV>0:
        xuv = sp.concatenate((xspluv,x[iuv]))
    else:
        xuv = xspluv

    yuv = c1 + c2*xuv
    yuv = yuv + c3*xuv**2/((xuv**2-x0**2)**2 +(xuv*gamma)**2)
    yuv = yuv + c4*(0.5392*(sp.maximum(xuv,5.9)-5.9)**2+0.05644*(sp.maximum(xuv,5.9)-5.9)**3)
    yuv = yuv + R_V
    yspluv = yuv[0:2]  # save spline points

    if N_UV>0:
        curve[iuv] = yuv[2::] # remove spline points

    # Compute optical portion of A(lambda)/E(B-V) curve
    # using cubic spline anchored in UV, optical, and IR
    xsplopir = sp.concatenate(([0],10000.0/np.array([26500.0,12200.0,6000.0,5470.0,4670.0,4110.0])))
    ysplir = np.array([0.0,0.26469,0.82925])*R_V/3.1
    ysplop = np.array((sp.polyval([-4.22809e-01, 1.00270, 2.13572e-04][::-1],R_V ),
            sp.polyval([-5.13540e-02, 1.00216, -7.35778e-05][::-1],R_V ),
            sp.polyval([ 7.00127e-01, 1.00184, -3.32598e-05][::-1],R_V ),
            sp.polyval([ 1.19456, 1.01707, -5.46959e-03, 7.97809e-04, -4.45636e-05][::-1],R_V ) ))
    ysplopir = sp.concatenate((ysplir,ysplop))

    if Nopir>0:
        tck = interpolate.splrep(sp.concatenate((xsplopir,xspluv)),sp.concatenate((ysplopir,yspluv)),s=0)
        curve[iopir] = interpolate.splev(x[iopir], tck)

    #Now apply extinction correction to input flux vector
    curve *= ebv
    corr = 1./(10.**(0.4*curve))

    return corr<|MERGE_RESOLUTION|>--- conflicted
+++ resolved
@@ -484,13 +484,8 @@
         print("ERROR: No transmisson input files or both 'indir' and 'infiles' given")
         sys.exit()
     elif indir is not None:
-<<<<<<< HEAD
         fi = glob.glob(indir + '/*/*/transmission*.fits*')
         fi = sp.sort(sp.array(fi))
-=======
-        fi = glob.glob(indir+'/*/*/transmission*.fits*')
-        fi = sp.sort(np.array(fi))
->>>>>>> 39a370bb
         h = fitsio.FITS(fi[0])
         in_nside = h['METADATA'].read_header()['HPXNSIDE']
         nest = h['METADATA'].read_header()['HPXNEST']
@@ -506,7 +501,6 @@
     print('INFO: Found {} files'.format(fi.size))
 
     ### Stack the transmission
-<<<<<<< HEAD
     lmin = sp.log10(lObs_min)
     lmax = sp.log10(lObs_max)
     
@@ -514,11 +508,6 @@
         nstack = int((lmax - lmin) / dll) + 1
     else:
         nstack = int((lObs_max - lObs_min) / dll) + 1
-=======
-    lmin = np.log10(lObs_min)
-    lmax = np.log10(lObs_max)
-    nstack = int((lmax-lmin)/dll)+1
->>>>>>> 39a370bb
     T_stack = np.zeros(nstack)
     n_stack = np.zeros(nstack)
 
@@ -534,17 +523,12 @@
             continue
         ra = h['METADATA']['RA'][:].astype(sp.float64)*sp.pi/180.
         dec = h['METADATA']['DEC'][:].astype(sp.float64)*sp.pi/180.
-<<<<<<< HEAD
         try:
             z = h['METADATA']['Z'][:]
         except:
             print("probably just using master file, using z with rsd")
             z = h['METADATA']['Z_QSO_RSD'][:]
         ll = sp.log10(h['WAVELENGTH'].read())
-=======
-        z = h['METADATA']['Z'][:]
-        ll = np.log10(h['WAVELENGTH'].read())
->>>>>>> 39a370bb
         if 'F_LYA' in h :
             trans = h['F_LYA'].read()
         else:
@@ -556,7 +540,6 @@
         if trans.shape[0]!=nObj:
             trans = trans.transpose()
 
-<<<<<<< HEAD
         if bin_linear:
             bins = sp.floor((10 ** ll - lObs_min) / dll + 0.5).astype(int)
             tll = sp.log10(lObs_min + bins * dll)
@@ -565,22 +548,12 @@
             tll = lmin + bins * dll
         lObs = (10**tll)*sp.ones(nObj)[:,sp.newaxis]
         lRF = (10**tll)/(1.+z[:,sp.newaxis])
-=======
-        bins = sp.floor((ll-lmin)/dll+0.5).astype(int)
-        tll = lmin + bins*dll
-        lObs = (10**tll)*np.ones(nObj)[:,None]
-        lRF = (10**tll)/(1.+z[:,None])
->>>>>>> 39a370bb
         w = np.zeros_like(trans).astype(int)
         w[ (lObs>=lObs_min) & (lObs<lObs_max) & (lRF>lRF_min) & (lRF<lRF_max) ] = 1
         nbPixel = np.sum(w,axis=1)
         cut = nbPixel>=50
-<<<<<<< HEAD
         cut &= sp.in1d(thid, zcat_thid)
 
-=======
-        cut &= np.in1d(thid,zcat_thid)
->>>>>>> 39a370bb
         if cut.sum()==0:
             h.close()
             continue
@@ -599,7 +572,6 @@
             tll = ll[w[i,:]>0]
             ttrans = trans[i,:][w[i,:]>0]
 
-<<<<<<< HEAD
             #note that it might be a good idea to lowpass (i.e. apply a finite resolution) filter the data before regridding to avoid aliasing, at least in case of large factors of regridding
 
             if bin_linear:#this type of linear rebinning might be overestimating the power
@@ -625,12 +597,6 @@
                     cfl = dsint.resample_flux(cll, tll, ttrans)
                 #alternatively the check below could be for cfl==-1, but that's probably more dangerous
                 civ = (sp.bincount(bins, minlength=nstack)>0).astype(float)  #type conversion needed for += commands later
-=======
-            bins = sp.floor((tll-lmin)/dll+0.5).astype(int)
-            cll = lmin + np.arange(nstack)*dll
-            cfl = np.bincount(bins,weights=ttrans,minlength=nstack)
-            civ = np.bincount(bins,minlength=nstack).astype(float)
->>>>>>> 39a370bb
 
             ww = civ>0.
             if ww.sum()<50: continue
@@ -639,14 +605,9 @@
             cll = cll[ww]
             cfl = cfl[ww]/civ[ww]
             civ = civ[ww]
-<<<<<<< HEAD
             deltas[pixnum].append(delta(thid[i], ra[i], dec[i], z[i], thid[i], thid[i], thid[i], cll, civ, None, cfl, 1, None, None, None, None, None, None))
 
         if not nspec is None and sp.sum([ len(deltas[p]) for p in deltas.keys()])>=nspec: break
-=======
-            deltas[pixnum].append(delta(thid[i],ra[i],dec[i],z[i],thid[i],thid[i],thid[i],cll,civ,None,cfl,1,None,None,None,None,None,None))
-        if not nspec is None and np.sum([ len(deltas[p]) for p in deltas.keys()])>=nspec: break
->>>>>>> 39a370bb
 
     print('\n')
 
