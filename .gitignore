--- conflicted
+++ resolved
@@ -1,9 +1,5 @@
 **/*.pyc
 *~
-<<<<<<< HEAD
-.vscode/settings.json
-**/*.egg-info/*
-=======
 
 \.vscode/
 
@@ -11,5 +7,4 @@
 
 \build/
 
-py/picca\.egg-info/
->>>>>>> ef757835
+py/picca\.egg-info/