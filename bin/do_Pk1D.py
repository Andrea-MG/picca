--- conflicted
+++ resolved
@@ -168,13 +168,6 @@
             dels = [delta.from_ascii(line) for line in ascii_file]
 
         ndata+=len(dels)
-<<<<<<< HEAD
-        if (args.out_format=='fits') :
-            if i == 96: print(96, fil)
-            if i == 211: print(211, fil)
-            out = fitsio.FITS(args.out_dir+'/Pk1D-'+str(i)+'.fits.gz','rw',clobber=True)
-=======
->>>>>>> f01a4b56
         print ("\n ndata =  ",ndata)
         out = None
 
@@ -295,5 +288,4 @@
          storeFile.Write()
 
 
-    print ("all done ")
-
+    print ("all done ")