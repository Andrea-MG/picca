--- conflicted
+++ resolved
@@ -171,7 +171,6 @@
 
     ## init forest class
 
-<<<<<<< HEAD
     forest.lmin = sp.log10(args.lambda_min)
     forest.lmax = sp.log10(args.lambda_max)
     forest.lmin_rest = sp.log10(args.lambda_rest_min)
@@ -196,14 +195,6 @@
 
         
 
-=======
-    forest.lmin = np.log10(args.lambda_min)
-    forest.lmax = np.log10(args.lambda_max)
-    forest.lmin_rest = np.log10(args.lambda_rest_min)
-    forest.lmax_rest = np.log10(args.lambda_rest_max)
-    forest.rebin = args.rebin
-    forest.dll = args.rebin*1e-4
->>>>>>> 39a370bb
     ## minumum dla transmission
     forest.dla_mask = args.dla_mask
     forest.absorber_mask = args.absorber_mask
@@ -386,7 +377,6 @@
     for it in range(nit):
         print("iteration: ", it)
         nfit = 0
-<<<<<<< HEAD
         sort = sp.array(list(data.keys())).argsort()
         
         if args.nproc>1:
@@ -396,10 +386,6 @@
             data_fit_cont=[]
             for i in sp.array(list(data.values()))[sort]:
                 data_fit_cont.append(cont_fit(i))
-=======
-        sort = np.array(list(data.keys())).argsort()
-        data_fit_cont = pool.map(cont_fit, np.array(list(data.values()))[sort] )
->>>>>>> 39a370bb
         for i, p in enumerate(sorted(list(data.keys()))):
             data[p] = data_fit_cont[i]
 
@@ -484,7 +470,6 @@
                 forest.var_lss = interp1d(ll, vlss, fill_value='extrapolate', kind='nearest')
                 forest.fudge = interp1d(ll, fudge, fill_value='extrapolate', kind='nearest')
 
-<<<<<<< HEAD
     
         ll_st,st,wst = prep_del.stack(data)
 
@@ -500,23 +485,6 @@
         var_out = sp.broadcast_to(var.reshape(1,-1),var_del.shape)
         res.write([var_out,var_del,var2_del,count,nqsos,chi2],names=['var_pipe','var_del','var2_del','count','nqsos','chi2'],extname='VAR')
         res.close()
-=======
-
-    ll_st,st,wst = prep_del.stack(data)
-
-    ### Save iter_out_prefix
-    res = fitsio.FITS(args.iter_out_prefix+".fits.gz",'rw',clobber=True)
-    hd = {}
-    hd["NSIDE"] = healpy_nside
-    hd["PIXORDER"] = healpy_pix_ordering
-    hd["FITORDER"] = args.order
-    res.write([ll_st,st,wst],names=['loglam','stack','weight'],header=hd,extname='STACK')
-    res.write([ll,eta,vlss,fudge,nb_pixels],names=['loglam','eta','var_lss','fudge','nb_pixels'],extname='WEIGHT')
-    res.write([ll_rest,forest.mean_cont(ll_rest),wmc],names=['loglam_rest','mean_cont','weight'],extname='CONT')
-    var = np.broadcast_to(var.reshape(1,-1),var_del.shape)
-    res.write([var,var_del,var2_del,count,nqsos,chi2],names=['var_pipe','var_del','var2_del','count','nqsos','chi2'],extname='VAR')
-    res.close()
->>>>>>> 39a370bb
 
     ### Save delta
     st = interp1d(ll_st[wst>0.],st[wst>0.],kind="nearest",fill_value="extrapolate")
