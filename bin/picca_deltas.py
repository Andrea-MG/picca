--- conflicted
+++ resolved
@@ -615,13 +615,8 @@
     # (see equations 2 to 4 in du Mas des Bourboux et al. 2020)
     num_iterations = args.nit
     for iteration in range(num_iterations):
-<<<<<<< HEAD
-
-        pool = Pool(processes=args.nproc)
-=======
         context = multiprocessing.get_context('fork')
         pool = context.Pool(processes=args.nproc)
->>>>>>> 53828dc0
         userprint(
             f"Continuum fitting: starting iteration {iteration} of {num_iterations}"
         )
