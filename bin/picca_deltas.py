--- conflicted
+++ resolved
@@ -16,13 +16,8 @@
 from astropy.table import Table
 from scipy.interpolate import interp1d
 
-<<<<<<< HEAD
 from picca.data import Forest, Delta
 from picca import prep_del, io, constants, bal_tools
-=======
-from picca.data import Forest
-from picca import prep_del, io, constants
->>>>>>> 335102d2
 from picca.utils import userprint
 
 
