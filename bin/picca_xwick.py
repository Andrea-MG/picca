--- conflicted
+++ resolved
@@ -86,19 +86,17 @@
     parser.add_argument('--fid-Om', type=float, default=0.315, required=False,
         help='Omega_matter(z=0) of fiducial LambdaCDM cosmology')
 
-<<<<<<< HEAD
+    parser.add_argument('--fid-Or', type=float, default=0., required=False,
+        help='Omega_radiation(z=0) of fiducial LambdaCDM cosmology')
+
+    parser.add_argument('--fid-Ok', type=float, default=0., required=False,
+        help='Omega_k(z=0) of fiducial LambdaCDM cosmology')
+
+    parser.add_argument('--fid-wl', type=float, default=-1., required=False,
+        help='Equation of state of dark energy of fiducial LambdaCDM cosmology')
+
     parser.add_argument('--unblind', action='store_true', required=False,
         help='Do not project out continuum fitting modes')
-=======
-    parser.add_argument('--fid-Or', type=float, default=0., required=False,
-        help='Omega_radiation(z=0) of fiducial LambdaCDM cosmology')
-
-    parser.add_argument('--fid-Ok', type=float, default=0., required=False,
-        help='Omega_k(z=0) of fiducial LambdaCDM cosmology')
-
-    parser.add_argument('--fid-wl', type=float, default=-1., required=False,
-        help='Equation of state of dark energy of fiducial LambdaCDM cosmology')
->>>>>>> fa2353ab
 
     parser.add_argument('--max-diagram', type=int, default=4, required=False,
         help='Maximum diagram to compute')
@@ -144,14 +142,10 @@
     xcf.max_diagram = args.max_diagram
 
     ### Cosmo
-<<<<<<< HEAD
-    cosmo = constants.cosmo(args.fid_Om, unblind=args.unblind)
-=======
     if (args.fid_Or!=0.) or (args.fid_Ok!=0.) or (args.fid_wl!=-1.):
         print("ERROR: Cosmology with other than Omega_m set are not yet implemented")
         sys.exit()
-    cosmo = constants.cosmo(Om=args.fid_Om,Or=args.fid_Or,Ok=args.fid_Ok,wl=args.fid_wl)
->>>>>>> fa2353ab
+    cosmo = constants.cosmo(Om=args.fid_Om,Or=args.fid_Or,Ok=args.fid_Ok,wl=args.fid_wl, unblind=args.unblind)
 
     ### Read deltas
     dels, ndels, zmin_pix, zmax_pix = io.read_deltas(args.in_dir, args.nside, xcf.lambda_abs, args.z_evol_del, args.z_ref, cosmo=cosmo,nspec=args.nspec)
