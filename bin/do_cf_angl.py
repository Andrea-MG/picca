--- conflicted
+++ resolved
@@ -109,11 +109,7 @@
     else : lambda_abs2 = constants.absorber_IGM[args.lambda_abs]
  
     ### Read data 1
-<<<<<<< HEAD
-    data, ndata, zmin_pix, zmax_pix = io.read_deltas(args.in_dir, args.nside, args.lambda_abs,args.z_evol, args.z_ref, cosmo=None,nspec=args.nspec,no_project=args.no_project)
-=======
-    data, ndata, zmin_pix, zmax_pix = io.read_deltas(args.in_dir, args.nside, lambda_abs,args.z_evol, args.z_ref, cosmo=None,nspec=args.nspec)
->>>>>>> cfa2acfb
+    data, ndata, zmin_pix, zmax_pix = io.read_deltas(args.in_dir, args.nside, lambda_abs,args.z_evol, args.z_ref, cosmo=None,nspec=args.nspec,no_project=args.no_project)
     cf.npix  = len(data)
     cf.data  = data
     cf.ndata = ndata
@@ -123,11 +119,7 @@
     ### Read data 2
     if args.in_dir2:
         cf.x_correlation = True
-<<<<<<< HEAD
-        data2, ndata2, zmin_pix2, zmax_pix2 = io.read_deltas(args.in_dir2, args.nside, args.lambda_abs2,args.z_evol2, args.z_ref, cosmo=None,nspec=args.nspec,no_project=args.no_project)
-=======
-        data2, ndata2, zmin_pix2, zmax_pix2 = io.read_deltas(args.in_dir2, args.nside, lambda_abs2,args.z_evol2, args.z_ref, cosmo=None,nspec=args.nspec)
->>>>>>> cfa2acfb
+        data2, ndata2, zmin_pix2, zmax_pix2 = io.read_deltas(args.in_dir2, args.nside, lambda_abs2,args.z_evol2, args.z_ref, cosmo=None,nspec=args.nspec,no_project=args.no_project)
         cf.data2  = data2
         cf.ndata2 = ndata2 
         sys.stderr.write("\n") 
